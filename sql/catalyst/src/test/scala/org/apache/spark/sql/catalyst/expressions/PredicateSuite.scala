--- conflicted
+++ resolved
@@ -324,12 +324,9 @@
       Literal.create(struct, structType),
       Literal.create(unsafeStruct, structType)), true)
   }
-<<<<<<< HEAD
-=======
 
   test("EqualTo double/float infinity") {
     val infinity = Literal(Double.PositiveInfinity)
     checkEvaluation(EqualTo(infinity, infinity), true)
   }
->>>>>>> 0ef1421a
 }