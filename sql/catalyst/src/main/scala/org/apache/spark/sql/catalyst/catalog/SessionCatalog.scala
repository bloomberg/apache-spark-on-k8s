--- conflicted
+++ resolved
@@ -308,15 +308,11 @@
     }
 
     requireDbExists(db)
-<<<<<<< HEAD
-    if (!ignoreIfExists) {
-=======
     if (tableExists(newTableDefinition.identifier)) {
       if (!ignoreIfExists) {
         throw new TableAlreadyExistsException(db = db, table = table)
       }
     } else if (validateLocation) {
->>>>>>> 73f28530
       validateTableLocation(newTableDefinition)
     }
     externalCatalog.createTable(newTableDefinition, ignoreIfExists)
