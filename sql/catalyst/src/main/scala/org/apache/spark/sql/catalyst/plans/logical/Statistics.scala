--- conflicted
+++ resolved
@@ -194,20 +194,12 @@
     val numNonNulls = if (col.nullable) Count(col) else Count(one)
     val ndv = Least(Seq(HyperLogLogPlusPlus(col, relativeSD), numNonNulls))
     val numNulls = Subtract(Count(one), numNonNulls)
-<<<<<<< HEAD
-
-    def fixedLenTypeStruct(castType: DataType) = {
-      // For fixed width types, avg size should be the same as max size.
-      val avgSize = Literal(col.dataType.defaultSize, LongType)
-      struct(ndv, Cast(Min(col), castType), Cast(Max(col), castType), numNulls, avgSize, avgSize)
-=======
     val defaultSize = Literal(col.dataType.defaultSize, LongType)
 
     def fixedLenTypeStruct(castType: DataType) = {
       // For fixed width types, avg size should be the same as max size.
       struct(ndv, Cast(Min(col), castType), Cast(Max(col), castType), numNulls, defaultSize,
         defaultSize)
->>>>>>> 0ef1421a
     }
 
     col.dataType match {
@@ -222,13 +214,9 @@
         val nullLit = Literal(null, col.dataType)
         struct(
           ndv, nullLit, nullLit, numNulls,
-<<<<<<< HEAD
-          Ceil(Average(Length(col))), Cast(Max(Length(col)), LongType))
-=======
           // Set avg/max size to default size if all the values are null or there is no value.
           Coalesce(Seq(Ceil(Average(Length(col))), defaultSize)),
           Coalesce(Seq(Cast(Max(Length(col)), LongType), defaultSize)))
->>>>>>> 0ef1421a
       case _ =>
         throw new AnalysisException("Analyzing column statistics is not supported for column " +
             s"${col.name} of data type: ${col.dataType}.")
