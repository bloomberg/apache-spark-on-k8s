/*
 * Licensed to the Apache Software Foundation (ASF) under one or more
 * contributor license agreements.  See the NOTICE file distributed with
 * this work for additional information regarding copyright ownership.
 * The ASF licenses this file to You under the Apache License, Version 2.0
 * (the "License"); you may not use this file except in compliance with
 * the License.  You may obtain a copy of the License at
 *
 *    http://www.apache.org/licenses/LICENSE-2.0
 *
 * Unless required by applicable law or agreed to in writing, software
 * distributed under the License is distributed on an "AS IS" BASIS,
 * WITHOUT WARRANTIES OR CONDITIONS OF ANY KIND, either express or implied.
 * See the License for the specific language governing permissions and
 * limitations under the License.
 */

package org.apache.spark.sql.internal

import java.util.{Locale, NoSuchElementException, Properties, TimeZone}
import java.util.concurrent.TimeUnit
import java.util.concurrent.atomic.AtomicReference

import scala.collection.JavaConverters._
import scala.collection.immutable
import scala.util.matching.Regex

import org.apache.hadoop.fs.Path

import org.apache.spark.{SparkContext, SparkEnv}
import org.apache.spark.internal.Logging
import org.apache.spark.internal.config._
import org.apache.spark.network.util.ByteUnit
import org.apache.spark.sql.catalyst.analysis.Resolver
import org.apache.spark.sql.catalyst.expressions.codegen.CodeGenerator
import org.apache.spark.util.Utils

////////////////////////////////////////////////////////////////////////////////////////////////////
// This file defines the configuration options for Spark SQL.
////////////////////////////////////////////////////////////////////////////////////////////////////


object SQLConf {

  private val sqlConfEntries = java.util.Collections.synchronizedMap(
    new java.util.HashMap[String, ConfigEntry[_]]())

  val staticConfKeys: java.util.Set[String] =
    java.util.Collections.synchronizedSet(new java.util.HashSet[String]())

  private def register(entry: ConfigEntry[_]): Unit = sqlConfEntries.synchronized {
    require(!sqlConfEntries.containsKey(entry.key),
      s"Duplicate SQLConfigEntry. ${entry.key} has been registered")
    sqlConfEntries.put(entry.key, entry)
  }

  // For testing only
  private[sql] def unregister(entry: ConfigEntry[_]): Unit = sqlConfEntries.synchronized {
    sqlConfEntries.remove(entry.key)
  }

  def buildConf(key: String): ConfigBuilder = ConfigBuilder(key).onCreate(register)

  def buildStaticConf(key: String): ConfigBuilder = {
    ConfigBuilder(key).onCreate { entry =>
      staticConfKeys.add(entry.key)
      SQLConf.register(entry)
    }
  }

  /**
   * Default config. Only used when there is no active SparkSession for the thread.
   * See [[get]] for more information.
   */
  private lazy val fallbackConf = new ThreadLocal[SQLConf] {
    override def initialValue: SQLConf = new SQLConf
  }

  /** See [[get]] for more information. */
  def getFallbackConf: SQLConf = fallbackConf.get()

  /**
   * Defines a getter that returns the SQLConf within scope.
   * See [[get]] for more information.
   */
  private val confGetter = new AtomicReference[() => SQLConf](() => fallbackConf.get())

  /**
   * Sets the active config object within the current scope.
   * See [[get]] for more information.
   */
  def setSQLConfGetter(getter: () => SQLConf): Unit = {
    confGetter.set(getter)
  }

  /**
   * Returns the active config object within the current scope. If there is an active SparkSession,
   * the proper SQLConf associated with the thread's session is used.
   *
   * The way this works is a little bit convoluted, due to the fact that config was added initially
   * only for physical plans (and as a result not in sql/catalyst module).
   *
   * The first time a SparkSession is instantiated, we set the [[confGetter]] to return the
   * active SparkSession's config. If there is no active SparkSession, it returns using the thread
   * local [[fallbackConf]]. The reason [[fallbackConf]] is a thread local (rather than just a conf)
   * is to support setting different config options for different threads so we can potentially
   * run tests in parallel. At the time this feature was implemented, this was a no-op since we
   * run unit tests (that does not involve SparkSession) in serial order.
   */
  def get: SQLConf = confGetter.get()()

  val OPTIMIZER_MAX_ITERATIONS = buildConf("spark.sql.optimizer.maxIterations")
    .internal()
    .doc("The max number of iterations the optimizer and analyzer runs.")
    .intConf
    .createWithDefault(100)

  val OPTIMIZER_INSET_CONVERSION_THRESHOLD =
    buildConf("spark.sql.optimizer.inSetConversionThreshold")
      .internal()
      .doc("The threshold of set size for InSet conversion.")
      .intConf
      .createWithDefault(10)

  val COMPRESS_CACHED = buildConf("spark.sql.inMemoryColumnarStorage.compressed")
    .doc("When set to true Spark SQL will automatically select a compression codec for each " +
      "column based on statistics of the data.")
    .booleanConf
    .createWithDefault(true)

  val COLUMN_BATCH_SIZE = buildConf("spark.sql.inMemoryColumnarStorage.batchSize")
    .doc("Controls the size of batches for columnar caching.  Larger batch sizes can improve " +
      "memory utilization and compression, but risk OOMs when caching data.")
    .intConf
    .createWithDefault(10000)

  val IN_MEMORY_PARTITION_PRUNING =
    buildConf("spark.sql.inMemoryColumnarStorage.partitionPruning")
      .internal()
      .doc("When true, enable partition pruning for in-memory columnar tables.")
      .booleanConf
      .createWithDefault(true)

  val CACHE_VECTORIZED_READER_ENABLED =
    buildConf("spark.sql.inMemoryColumnarStorage.enableVectorizedReader")
      .doc("Enables vectorized reader for columnar caching.")
      .booleanConf
      .createWithDefault(true)

  val COLUMN_VECTOR_OFFHEAP_ENABLED =
    buildConf("spark.sql.columnVector.offheap.enabled")
      .internal()
      .doc("When true, use OffHeapColumnVector in ColumnarBatch.")
      .booleanConf
      .createWithDefault(false)

  val PREFER_SORTMERGEJOIN = buildConf("spark.sql.join.preferSortMergeJoin")
    .internal()
    .doc("When true, prefer sort merge join over shuffle hash join.")
    .booleanConf
    .createWithDefault(true)

  val RADIX_SORT_ENABLED = buildConf("spark.sql.sort.enableRadixSort")
    .internal()
    .doc("When true, enable use of radix sort when possible. Radix sort is much faster but " +
      "requires additional memory to be reserved up-front. The memory overhead may be " +
      "significant when sorting very small rows (up to 50% more in this case).")
    .booleanConf
    .createWithDefault(true)

  val AUTO_BROADCASTJOIN_THRESHOLD = buildConf("spark.sql.autoBroadcastJoinThreshold")
    .doc("Configures the maximum size in bytes for a table that will be broadcast to all worker " +
      "nodes when performing a join.  By setting this value to -1 broadcasting can be disabled. " +
      "Note that currently statistics are only supported for Hive Metastore tables where the " +
      "command <code>ANALYZE TABLE &lt;tableName&gt; COMPUTE STATISTICS noscan</code> has been " +
      "run, and file-based data source tables where the statistics are computed directly on " +
      "the files of data.")
    .longConf
    .createWithDefault(10L * 1024 * 1024)

  val LIMIT_SCALE_UP_FACTOR = buildConf("spark.sql.limit.scaleUpFactor")
    .internal()
    .doc("Minimal increase rate in number of partitions between attempts when executing a take " +
      "on a query. Higher values lead to more partitions read. Lower values might lead to " +
      "longer execution times as more jobs will be run")
    .intConf
    .createWithDefault(4)

  val ADVANCED_PARTITION_PREDICATE_PUSHDOWN =
    buildConf("spark.sql.hive.advancedPartitionPredicatePushdown.enabled")
      .internal()
      .doc("When true, advanced partition predicate pushdown into Hive metastore is enabled.")
      .booleanConf
      .createWithDefault(true)

  val ENABLE_FALL_BACK_TO_HDFS_FOR_STATS =
    buildConf("spark.sql.statistics.fallBackToHdfs")
    .doc("If the table statistics are not available from table metadata enable fall back to hdfs." +
      " This is useful in determining if a table is small enough to use auto broadcast joins.")
    .booleanConf
    .createWithDefault(false)

  val DEFAULT_SIZE_IN_BYTES = buildConf("spark.sql.defaultSizeInBytes")
    .internal()
    .doc("The default table size used in query planning. By default, it is set to Long.MaxValue " +
      "which is larger than `spark.sql.autoBroadcastJoinThreshold` to be more conservative. " +
      "That is to say by default the optimizer will not choose to broadcast a table unless it " +
      "knows for sure its size is small enough.")
    .longConf
    .createWithDefault(Long.MaxValue)

  val SHUFFLE_PARTITIONS = buildConf("spark.sql.shuffle.partitions")
    .doc("The default number of partitions to use when shuffling data for joins or aggregations.")
    .intConf
    .createWithDefault(200)

  val SHUFFLE_TARGET_POSTSHUFFLE_INPUT_SIZE =
    buildConf("spark.sql.adaptive.shuffle.targetPostShuffleInputSize")
      .doc("The target post-shuffle input size in bytes of a task.")
      .bytesConf(ByteUnit.BYTE)
      .createWithDefault(64 * 1024 * 1024)

  val ADAPTIVE_EXECUTION_ENABLED = buildConf("spark.sql.adaptive.enabled")
    .doc("When true, enable adaptive query execution.")
    .booleanConf
    .createWithDefault(false)

  val SHUFFLE_MIN_NUM_POSTSHUFFLE_PARTITIONS =
    buildConf("spark.sql.adaptive.minNumPostShufflePartitions")
      .internal()
      .doc("The advisory minimal number of post-shuffle partitions provided to " +
        "ExchangeCoordinator. This setting is used in our test to make sure we " +
        "have enough parallelism to expose issues that will not be exposed with a " +
        "single partition. When the value is a non-positive value, this setting will " +
        "not be provided to ExchangeCoordinator.")
      .intConf
      .createWithDefault(-1)

  val SUBEXPRESSION_ELIMINATION_ENABLED =
    buildConf("spark.sql.subexpressionElimination.enabled")
      .internal()
      .doc("When true, common subexpressions will be eliminated.")
      .booleanConf
      .createWithDefault(true)

  val CASE_SENSITIVE = buildConf("spark.sql.caseSensitive")
    .internal()
    .doc("Whether the query analyzer should be case sensitive or not. " +
      "Default to case insensitive. It is highly discouraged to turn on case sensitive mode.")
    .booleanConf
    .createWithDefault(false)

  val CONSTRAINT_PROPAGATION_ENABLED = buildConf("spark.sql.constraintPropagation.enabled")
    .internal()
    .doc("When true, the query optimizer will infer and propagate data constraints in the query " +
      "plan to optimize them. Constraint propagation can sometimes be computationally expensive " +
      "for certain kinds of query plans (such as those with a large number of predicates and " +
      "aliases) which might negatively impact overall runtime.")
    .booleanConf
    .createWithDefault(true)

  val ESCAPED_STRING_LITERALS = buildConf("spark.sql.parser.escapedStringLiterals")
    .internal()
    .doc("When true, string literals (including regex patterns) remain escaped in our SQL " +
      "parser. The default is false since Spark 2.0. Setting it to true can restore the behavior " +
      "prior to Spark 2.0.")
    .booleanConf
    .createWithDefault(false)

  val FILE_COMRESSION_FACTOR = buildConf("spark.sql.sources.fileCompressionFactor")
    .internal()
    .doc("When estimating the output data size of a table scan, multiply the file size with this " +
      "factor as the estimated data size, in case the data is compressed in the file and lead to" +
      " a heavily underestimated result.")
    .doubleConf
    .checkValue(_ > 0, "the value of fileDataSizeFactor must be larger than 0")
    .createWithDefault(1.0)

  val PARQUET_SCHEMA_MERGING_ENABLED = buildConf("spark.sql.parquet.mergeSchema")
    .doc("When true, the Parquet data source merges schemas collected from all data files, " +
         "otherwise the schema is picked from the summary file or a random data file " +
         "if no summary file is available.")
    .booleanConf
    .createWithDefault(false)

  val PARQUET_SCHEMA_RESPECT_SUMMARIES = buildConf("spark.sql.parquet.respectSummaryFiles")
    .doc("When true, we make assumption that all part-files of Parquet are consistent with " +
         "summary files and we will ignore them when merging schema. Otherwise, if this is " +
         "false, which is the default, we will merge all part-files. This should be considered " +
         "as expert-only option, and shouldn't be enabled before knowing what it means exactly.")
    .booleanConf
    .createWithDefault(false)

  val PARQUET_BINARY_AS_STRING = buildConf("spark.sql.parquet.binaryAsString")
    .doc("Some other Parquet-producing systems, in particular Impala and older versions of " +
      "Spark SQL, do not differentiate between binary data and strings when writing out the " +
      "Parquet schema. This flag tells Spark SQL to interpret binary data as a string to provide " +
      "compatibility with these systems.")
    .booleanConf
    .createWithDefault(false)

  val PARQUET_INT96_AS_TIMESTAMP = buildConf("spark.sql.parquet.int96AsTimestamp")
    .doc("Some Parquet-producing systems, in particular Impala, store Timestamp into INT96. " +
      "Spark would also store Timestamp as INT96 because we need to avoid precision lost of the " +
      "nanoseconds field. This flag tells Spark SQL to interpret INT96 data as a timestamp to " +
      "provide compatibility with these systems.")
    .booleanConf
    .createWithDefault(true)

  val PARQUET_INT96_TIMESTAMP_CONVERSION = buildConf("spark.sql.parquet.int96TimestampConversion")
    .doc("This controls whether timestamp adjustments should be applied to INT96 data when " +
      "converting to timestamps, for data written by Impala.  This is necessary because Impala " +
      "stores INT96 data with a different timezone offset than Hive & Spark.")
    .booleanConf
    .createWithDefault(false)

  object ParquetOutputTimestampType extends Enumeration {
    val INT96, TIMESTAMP_MICROS, TIMESTAMP_MILLIS = Value
  }

  val PARQUET_OUTPUT_TIMESTAMP_TYPE = buildConf("spark.sql.parquet.outputTimestampType")
    .doc("Sets which Parquet timestamp type to use when Spark writes data to Parquet files. " +
      "INT96 is a non-standard but commonly used timestamp type in Parquet. TIMESTAMP_MICROS " +
      "is a standard timestamp type in Parquet, which stores number of microseconds from the " +
      "Unix epoch. TIMESTAMP_MILLIS is also standard, but with millisecond precision, which " +
      "means Spark has to truncate the microsecond portion of its timestamp value.")
    .stringConf
    .transform(_.toUpperCase(Locale.ROOT))
    .checkValues(ParquetOutputTimestampType.values.map(_.toString))
    .createWithDefault(ParquetOutputTimestampType.TIMESTAMP_MICROS.toString)

  val PARQUET_TIMESTAMP_AS_INT96 = buildConf("spark.sql.parquet.timestampAsInt96")
    .doc(s"(Deprecated, please set ${PARQUET_OUTPUT_TIMESTAMP_TYPE.key} instead). Write " +
      "timestamps as int96 to maintain legacy compatibility")
    .booleanConf
    .createWithDefault(false)

  val PARQUET_INT64_AS_TIMESTAMP_MILLIS = buildConf("spark.sql.parquet.int64AsTimestampMillis")
    .doc(s"(Deprecated since Spark 2.3, please set ${PARQUET_OUTPUT_TIMESTAMP_TYPE.key}.) " +
      "When true, timestamp values will be stored as INT64 with TIMESTAMP_MILLIS as the " +
      "extended type. In this mode, the microsecond portion of the timestamp value will be" +
      "truncated.")
    .booleanConf
    .createWithDefault(false)

  val PARQUET_COMPRESSION = buildConf("spark.sql.parquet.compression.codec")
    .doc("Sets the compression codec used when writing Parquet files. If either `compression` or " +
      "`parquet.compression` is specified in the table-specific options/properties, the " +
      "precedence would be `compression`, `parquet.compression`, " +
      "`spark.sql.parquet.compression.codec`. Acceptable values include: none, uncompressed, " +
      "snappy, gzip, lzo.")
    .stringConf
    .transform(_.toLowerCase(Locale.ROOT))
    .checkValues(Set("none", "uncompressed", "snappy", "gzip", "lzo"))
    .createWithDefault("snappy")

  val PARQUET_FILTER_PUSHDOWN_ENABLED = buildConf("spark.sql.parquet.filterPushdown")
    .doc("Enables Parquet filter push-down optimization when set to true.")
    .booleanConf
    .createWithDefault(true)

  val PARQUET_WRITE_LEGACY_FORMAT = buildConf("spark.sql.parquet.writeLegacyFormat")
    .doc("Whether to be compatible with the legacy Parquet format adopted by Spark 1.4 and prior " +
      "versions, when converting Parquet schema to Spark SQL schema and vice versa.")
    .booleanConf
    .createWithDefault(false)

  val PARQUET_RECORD_FILTER_ENABLED = buildConf("spark.sql.parquet.recordLevelFilter.enabled")
    .doc("If true, enables Parquet's native record-level filtering using the pushed down " +
      "filters. This configuration only has an effect when 'spark.sql.parquet.filterPushdown' " +
      "is enabled.")
    .booleanConf
    .createWithDefault(false)

  val PARQUET_OUTPUT_COMMITTER_CLASS = buildConf("spark.sql.parquet.output.committer.class")
    .doc("The output committer class used by Parquet. The specified class needs to be a " +
      "subclass of org.apache.hadoop.mapreduce.OutputCommitter. Typically, it's also a subclass " +
      "of org.apache.parquet.hadoop.ParquetOutputCommitter. If it is not, then metadata summaries" +
      "will never be created, irrespective of the value of parquet.enable.summary-metadata")
    .internal()
    .stringConf
    .createWithDefault("org.apache.parquet.hadoop.ParquetOutputCommitter")

  val PARQUET_VECTORIZED_READER_ENABLED =
    buildConf("spark.sql.parquet.enableVectorizedReader")
      .doc("Enables vectorized parquet decoding.")
      .booleanConf
      .createWithDefault(true)

<<<<<<< HEAD
  val PARQUET_PARTITION_PRUNING_ENABLED = buildConf("spark.sql.parquet.enablePartitionPruning")
      .doc("Enables driver-side partition pruning for Parquet.")
      .booleanConf
      .createWithDefault(true)
=======
  val PARQUET_VECTORIZED_READER_BATCH_SIZE = buildConf("spark.sql.parquet.columnarReaderBatchSize")
    .doc("The number of rows to include in a parquet vectorized reader batch. The number should " +
      "be carefully chosen to minimize overhead and avoid OOMs in reading data.")
    .intConf
    .createWithDefault(4096)
>>>>>>> 63c5bf13

  val ORC_COMPRESSION = buildConf("spark.sql.orc.compression.codec")
    .doc("Sets the compression codec used when writing ORC files. If either `compression` or " +
      "`orc.compress` is specified in the table-specific options/properties, the precedence " +
      "would be `compression`, `orc.compress`, `spark.sql.orc.compression.codec`." +
      "Acceptable values include: none, uncompressed, snappy, zlib, lzo.")
    .stringConf
    .transform(_.toLowerCase(Locale.ROOT))
    .checkValues(Set("none", "uncompressed", "snappy", "zlib", "lzo"))
    .createWithDefault("snappy")

  val ORC_IMPLEMENTATION = buildConf("spark.sql.orc.impl")
    .doc("When native, use the native version of ORC support instead of the ORC library in Hive " +
      "1.2.1. It is 'hive' by default prior to Spark 2.3.")
    .internal()
    .stringConf
    .checkValues(Set("hive", "native"))
    .createWithDefault("native")

  val ORC_VECTORIZED_READER_ENABLED = buildConf("spark.sql.orc.enableVectorizedReader")
    .doc("Enables vectorized orc decoding.")
    .booleanConf
    .createWithDefault(true)

  val ORC_VECTORIZED_READER_BATCH_SIZE = buildConf("spark.sql.orc.columnarReaderBatchSize")
    .doc("The number of rows to include in a orc vectorized reader batch. The number should " +
      "be carefully chosen to minimize overhead and avoid OOMs in reading data.")
    .intConf
    .createWithDefault(4096)

  val ORC_COPY_BATCH_TO_SPARK = buildConf("spark.sql.orc.copyBatchToSpark")
    .doc("Whether or not to copy the ORC columnar batch to Spark columnar batch in the " +
      "vectorized ORC reader.")
    .internal()
    .booleanConf
    .createWithDefault(false)

  val ORC_FILTER_PUSHDOWN_ENABLED = buildConf("spark.sql.orc.filterPushdown")
    .doc("When true, enable filter pushdown for ORC files.")
    .booleanConf
    .createWithDefault(true)

  val HIVE_VERIFY_PARTITION_PATH = buildConf("spark.sql.hive.verifyPartitionPath")
    .doc("When true, check all the partition paths under the table\'s root directory " +
         "when reading data stored in HDFS.")
    .booleanConf
    .createWithDefault(false)

  val HIVE_METASTORE_PARTITION_PRUNING =
    buildConf("spark.sql.hive.metastorePartitionPruning")
      .doc("When true, some predicates will be pushed down into the Hive metastore so that " +
           "unmatching partitions can be eliminated earlier. This only affects Hive tables " +
           "not converted to filesource relations (see HiveUtils.CONVERT_METASTORE_PARQUET and " +
           "HiveUtils.CONVERT_METASTORE_ORC for more information).")
      .booleanConf
      .createWithDefault(true)

  val HIVE_MANAGE_FILESOURCE_PARTITIONS =
    buildConf("spark.sql.hive.manageFilesourcePartitions")
      .doc("When true, enable metastore partition management for file source tables as well. " +
           "This includes both datasource and converted Hive tables. When partition management " +
           "is enabled, datasource tables store partition in the Hive metastore, and use the " +
           "metastore to prune partitions during query planning.")
      .booleanConf
      .createWithDefault(true)

  val HIVE_FILESOURCE_PARTITION_FILE_CACHE_SIZE =
    buildConf("spark.sql.hive.filesourcePartitionFileCacheSize")
      .doc("When nonzero, enable caching of partition file metadata in memory. All tables share " +
           "a cache that can use up to specified num bytes for file metadata. This conf only " +
           "has an effect when hive filesource partition management is enabled.")
      .longConf
      .createWithDefault(250 * 1024 * 1024)

  object HiveCaseSensitiveInferenceMode extends Enumeration {
    val INFER_AND_SAVE, INFER_ONLY, NEVER_INFER = Value
  }

  val HIVE_CASE_SENSITIVE_INFERENCE = buildConf("spark.sql.hive.caseSensitiveInferenceMode")
    .doc("Sets the action to take when a case-sensitive schema cannot be read from a Hive " +
      "table's properties. Although Spark SQL itself is not case-sensitive, Hive compatible file " +
      "formats such as Parquet are. Spark SQL must use a case-preserving schema when querying " +
      "any table backed by files containing case-sensitive field names or queries may not return " +
      "accurate results. Valid options include INFER_AND_SAVE (the default mode-- infer the " +
      "case-sensitive schema from the underlying data files and write it back to the table " +
      "properties), INFER_ONLY (infer the schema but don't attempt to write it to the table " +
      "properties) and NEVER_INFER (fallback to using the case-insensitive metastore schema " +
      "instead of inferring).")
    .stringConf
    .transform(_.toUpperCase(Locale.ROOT))
    .checkValues(HiveCaseSensitiveInferenceMode.values.map(_.toString))
    .createWithDefault(HiveCaseSensitiveInferenceMode.INFER_AND_SAVE.toString)

  val OPTIMIZER_METADATA_ONLY = buildConf("spark.sql.optimizer.metadataOnly")
    .doc("When true, enable the metadata-only query optimization that use the table's metadata " +
      "to produce the partition columns instead of table scans. It applies when all the columns " +
      "scanned are partition columns and the query has an aggregate operator that satisfies " +
      "distinct semantics.")
    .booleanConf
    .createWithDefault(true)

  val COLUMN_NAME_OF_CORRUPT_RECORD = buildConf("spark.sql.columnNameOfCorruptRecord")
    .doc("The name of internal column for storing raw/un-parsed JSON and CSV records that fail " +
      "to parse.")
    .stringConf
    .createWithDefault("_corrupt_record")

  val BROADCAST_TIMEOUT = buildConf("spark.sql.broadcastTimeout")
    .doc("Timeout in seconds for the broadcast wait time in broadcast joins.")
    .timeConf(TimeUnit.SECONDS)
    .createWithDefault(5 * 60)

  // This is only used for the thriftserver
  val THRIFTSERVER_POOL = buildConf("spark.sql.thriftserver.scheduler.pool")
    .doc("Set a Fair Scheduler pool for a JDBC client session.")
    .stringConf
    .createOptional

  val THRIFTSERVER_INCREMENTAL_COLLECT =
    buildConf("spark.sql.thriftServer.incrementalCollect")
      .internal()
      .doc("When true, enable incremental collection for execution in Thrift Server.")
      .booleanConf
      .createWithDefault(false)

  val THRIFTSERVER_UI_STATEMENT_LIMIT =
    buildConf("spark.sql.thriftserver.ui.retainedStatements")
      .doc("The number of SQL statements kept in the JDBC/ODBC web UI history.")
      .intConf
      .createWithDefault(200)

  val THRIFTSERVER_UI_SESSION_LIMIT = buildConf("spark.sql.thriftserver.ui.retainedSessions")
    .doc("The number of SQL client sessions kept in the JDBC/ODBC web UI history.")
    .intConf
    .createWithDefault(200)

  // This is used to set the default data source
  val DEFAULT_DATA_SOURCE_NAME = buildConf("spark.sql.sources.default")
    .doc("The default data source to use in input/output.")
    .stringConf
    .createWithDefault("parquet")

  val CONVERT_CTAS = buildConf("spark.sql.hive.convertCTAS")
    .internal()
    .doc("When true, a table created by a Hive CTAS statement (no USING clause) " +
      "without specifying any storage property will be converted to a data source table, " +
      "using the data source set by spark.sql.sources.default.")
    .booleanConf
    .createWithDefault(false)

  val GATHER_FASTSTAT = buildConf("spark.sql.hive.gatherFastStats")
      .internal()
      .doc("When true, fast stats (number of files and total size of all files) will be gathered" +
        " in parallel while repairing table partitions to avoid the sequential listing in Hive" +
        " metastore.")
      .booleanConf
      .createWithDefault(true)

  val PARTITION_COLUMN_TYPE_INFERENCE =
    buildConf("spark.sql.sources.partitionColumnTypeInference.enabled")
      .doc("When true, automatically infer the data types for partitioned columns.")
      .booleanConf
      .createWithDefault(true)

  val BUCKETING_ENABLED = buildConf("spark.sql.sources.bucketing.enabled")
    .doc("When false, we will treat bucketed table as normal table")
    .booleanConf
    .createWithDefault(true)

  val CROSS_JOINS_ENABLED = buildConf("spark.sql.crossJoin.enabled")
    .doc("When false, we will throw an error if a query contains a cartesian product without " +
        "explicit CROSS JOIN syntax.")
    .booleanConf
    .createWithDefault(false)

  val ORDER_BY_ORDINAL = buildConf("spark.sql.orderByOrdinal")
    .doc("When true, the ordinal numbers are treated as the position in the select list. " +
         "When false, the ordinal numbers in order/sort by clause are ignored.")
    .booleanConf
    .createWithDefault(true)

  val GROUP_BY_ORDINAL = buildConf("spark.sql.groupByOrdinal")
    .doc("When true, the ordinal numbers in group by clauses are treated as the position " +
      "in the select list. When false, the ordinal numbers are ignored.")
    .booleanConf
    .createWithDefault(true)

  val GROUP_BY_ALIASES = buildConf("spark.sql.groupByAliases")
    .doc("When true, aliases in a select list can be used in group by clauses. When false, " +
      "an analysis exception is thrown in the case.")
    .booleanConf
    .createWithDefault(true)

  // The output committer class used by data sources. The specified class needs to be a
  // subclass of org.apache.hadoop.mapreduce.OutputCommitter.
  val OUTPUT_COMMITTER_CLASS = buildConf("spark.sql.sources.outputCommitterClass")
    .internal()
    .stringConf
    .createOptional

  val FILE_COMMIT_PROTOCOL_CLASS =
    buildConf("spark.sql.sources.commitProtocolClass")
      .internal()
      .stringConf
      .createWithDefault(
        "org.apache.spark.sql.execution.datasources.SQLHadoopMapReduceCommitProtocol")

  val PARALLEL_PARTITION_DISCOVERY_THRESHOLD =
    buildConf("spark.sql.sources.parallelPartitionDiscovery.threshold")
      .doc("The maximum number of paths allowed for listing files at driver side. If the number " +
        "of detected paths exceeds this value during partition discovery, it tries to list the " +
        "files with another Spark distributed job. This applies to Parquet, ORC, CSV, JSON and " +
        "LibSVM data sources.")
      .intConf
      .checkValue(parallel => parallel >= 0, "The maximum number of paths allowed for listing " +
        "files at driver side must not be negative")
      .createWithDefault(32)

  val PARALLEL_PARTITION_DISCOVERY_PARALLELISM =
    buildConf("spark.sql.sources.parallelPartitionDiscovery.parallelism")
      .doc("The number of parallelism to list a collection of path recursively, Set the " +
        "number to prevent file listing from generating too many tasks.")
      .internal()
      .intConf
      .createWithDefault(10000)

  // Whether to automatically resolve ambiguity in join conditions for self-joins.
  // See SPARK-6231.
  val DATAFRAME_SELF_JOIN_AUTO_RESOLVE_AMBIGUITY =
    buildConf("spark.sql.selfJoinAutoResolveAmbiguity")
      .internal()
      .booleanConf
      .createWithDefault(true)

  // Whether to retain group by columns or not in GroupedData.agg.
  val DATAFRAME_RETAIN_GROUP_COLUMNS = buildConf("spark.sql.retainGroupColumns")
    .internal()
    .booleanConf
    .createWithDefault(true)

  val DATAFRAME_PIVOT_MAX_VALUES = buildConf("spark.sql.pivotMaxValues")
    .doc("When doing a pivot without specifying values for the pivot column this is the maximum " +
      "number of (distinct) values that will be collected without error.")
    .intConf
    .createWithDefault(10000)

  val RUN_SQL_ON_FILES = buildConf("spark.sql.runSQLOnFiles")
    .internal()
    .doc("When true, we could use `datasource`.`path` as table in SQL query.")
    .booleanConf
    .createWithDefault(true)

  val WHOLESTAGE_CODEGEN_ENABLED = buildConf("spark.sql.codegen.wholeStage")
    .internal()
    .doc("When true, the whole stage (of multiple operators) will be compiled into single java" +
      " method.")
    .booleanConf
    .createWithDefault(true)

  val WHOLESTAGE_CODEGEN_USE_ID_IN_CLASS_NAME =
    buildConf("spark.sql.codegen.useIdInClassName")
    .internal()
    .doc("When true, embed the (whole-stage) codegen stage ID into " +
      "the class name of the generated class as a suffix")
    .booleanConf
    .createWithDefault(true)

  val WHOLESTAGE_MAX_NUM_FIELDS = buildConf("spark.sql.codegen.maxFields")
    .internal()
    .doc("The maximum number of fields (including nested fields) that will be supported before" +
      " deactivating whole-stage codegen.")
    .intConf
    .createWithDefault(100)

  val CODEGEN_FALLBACK = buildConf("spark.sql.codegen.fallback")
    .internal()
    .doc("When true, (whole stage) codegen could be temporary disabled for the part of query that" +
      " fail to compile generated code")
    .booleanConf
    .createWithDefault(true)

  val CODEGEN_LOGGING_MAX_LINES = buildConf("spark.sql.codegen.logging.maxLines")
    .internal()
    .doc("The maximum number of codegen lines to log when errors occur. Use -1 for unlimited.")
    .intConf
    .checkValue(maxLines => maxLines >= -1, "The maximum must be a positive integer, 0 to " +
      "disable logging or -1 to apply no limit.")
    .createWithDefault(1000)

  val WHOLESTAGE_HUGE_METHOD_LIMIT = buildConf("spark.sql.codegen.hugeMethodLimit")
    .internal()
    .doc("The maximum bytecode size of a single compiled Java function generated by whole-stage " +
      "codegen. When the compiled function exceeds this threshold, the whole-stage codegen is " +
      "deactivated for this subtree of the current query plan. The default value is 65535, which " +
      "is the largest bytecode size possible for a valid Java method. When running on HotSpot, " +
      s"it may be preferable to set the value to ${CodeGenerator.DEFAULT_JVM_HUGE_METHOD_LIMIT} " +
      "to match HotSpot's implementation.")
    .intConf
    .createWithDefault(65535)

  val WHOLESTAGE_SPLIT_CONSUME_FUNC_BY_OPERATOR =
    buildConf("spark.sql.codegen.splitConsumeFuncByOperator")
      .internal()
      .doc("When true, whole stage codegen would put the logic of consuming rows of each " +
        "physical operator into individual methods, instead of a single big method. This can be " +
        "used to avoid oversized function that can miss the opportunity of JIT optimization.")
      .booleanConf
      .createWithDefault(true)

  val FILES_MAX_PARTITION_BYTES = buildConf("spark.sql.files.maxPartitionBytes")
    .doc("The maximum number of bytes to pack into a single partition when reading files.")
    .longConf
    .createWithDefault(128 * 1024 * 1024) // parquet.block.size

  val FILES_OPEN_COST_IN_BYTES = buildConf("spark.sql.files.openCostInBytes")
    .internal()
    .doc("The estimated cost to open a file, measured by the number of bytes could be scanned in" +
      " the same time. This is used when putting multiple files into a partition. It's better to" +
      " over estimated, then the partitions with small files will be faster than partitions with" +
      " bigger files (which is scheduled first).")
    .longConf
    .createWithDefault(4 * 1024 * 1024)

  val IGNORE_CORRUPT_FILES = buildConf("spark.sql.files.ignoreCorruptFiles")
    .doc("Whether to ignore corrupt files. If true, the Spark jobs will continue to run when " +
      "encountering corrupted files and the contents that have been read will still be returned.")
    .booleanConf
    .createWithDefault(false)

  val IGNORE_MISSING_FILES = buildConf("spark.sql.files.ignoreMissingFiles")
    .doc("Whether to ignore missing files. If true, the Spark jobs will continue to run when " +
      "encountering missing files and the contents that have been read will still be returned.")
    .booleanConf
    .createWithDefault(false)

  val MAX_RECORDS_PER_FILE = buildConf("spark.sql.files.maxRecordsPerFile")
    .doc("Maximum number of records to write out to a single file. " +
      "If this value is zero or negative, there is no limit.")
    .longConf
    .createWithDefault(0)

  val EXCHANGE_REUSE_ENABLED = buildConf("spark.sql.exchange.reuse")
    .internal()
    .doc("When true, the planner will try to find out duplicated exchanges and re-use them.")
    .booleanConf
    .createWithDefault(true)

  val STATE_STORE_PROVIDER_CLASS =
    buildConf("spark.sql.streaming.stateStore.providerClass")
      .internal()
      .doc(
        "The class used to manage state data in stateful streaming queries. This class must " +
          "be a subclass of StateStoreProvider, and must have a zero-arg constructor.")
      .stringConf
      .createWithDefault(
        "org.apache.spark.sql.execution.streaming.state.HDFSBackedStateStoreProvider")

  val STATE_STORE_MIN_DELTAS_FOR_SNAPSHOT =
    buildConf("spark.sql.streaming.stateStore.minDeltasForSnapshot")
      .internal()
      .doc("Minimum number of state store delta files that needs to be generated before they " +
        "consolidated into snapshots.")
      .intConf
      .createWithDefault(10)

  val CHECKPOINT_LOCATION = buildConf("spark.sql.streaming.checkpointLocation")
    .doc("The default location for storing checkpoint data for streaming queries.")
    .stringConf
    .createOptional

  val MIN_BATCHES_TO_RETAIN = buildConf("spark.sql.streaming.minBatchesToRetain")
    .internal()
    .doc("The minimum number of batches that must be retained and made recoverable.")
    .intConf
    .createWithDefault(100)

  val UNSUPPORTED_OPERATION_CHECK_ENABLED =
    buildConf("spark.sql.streaming.unsupportedOperationCheck")
      .internal()
      .doc("When true, the logical plan for streaming query will be checked for unsupported" +
        " operations.")
      .booleanConf
      .createWithDefault(true)

  val VARIABLE_SUBSTITUTE_ENABLED =
    buildConf("spark.sql.variable.substitute")
      .doc("This enables substitution using syntax like ${var} ${system:var} and ${env:var}.")
      .booleanConf
      .createWithDefault(true)

  val VARIABLE_SUBSTITUTE_DEPTH =
    buildConf("spark.sql.variable.substitute.depth")
      .internal()
      .doc("Deprecated: The maximum replacements the substitution engine will do.")
      .intConf
      .createWithDefault(40)

  val ENABLE_TWOLEVEL_AGG_MAP =
    buildConf("spark.sql.codegen.aggregate.map.twolevel.enabled")
      .internal()
      .doc("Enable two-level aggregate hash map. When enabled, records will first be " +
        "inserted/looked-up at a 1st-level, small, fast map, and then fallback to a " +
        "2nd-level, larger, slower map when 1st level is full or keys cannot be found. " +
        "When disabled, records go directly to the 2nd level. Defaults to true.")
      .booleanConf
      .createWithDefault(true)

  val MAX_NESTED_VIEW_DEPTH =
    buildConf("spark.sql.view.maxNestedViewDepth")
      .internal()
      .doc("The maximum depth of a view reference in a nested view. A nested view may reference " +
        "other nested views, the dependencies are organized in a directed acyclic graph (DAG). " +
        "However the DAG depth may become too large and cause unexpected behavior. This " +
        "configuration puts a limit on this: when the depth of a view exceeds this value during " +
        "analysis, we terminate the resolution to avoid potential errors.")
      .intConf
      .checkValue(depth => depth > 0, "The maximum depth of a view reference in a nested view " +
        "must be positive.")
      .createWithDefault(100)

  val STREAMING_FILE_COMMIT_PROTOCOL_CLASS =
    buildConf("spark.sql.streaming.commitProtocolClass")
      .internal()
      .stringConf
      .createWithDefault("org.apache.spark.sql.execution.streaming.ManifestFileCommitProtocol")

  val OBJECT_AGG_SORT_BASED_FALLBACK_THRESHOLD =
    buildConf("spark.sql.objectHashAggregate.sortBased.fallbackThreshold")
      .internal()
      .doc("In the case of ObjectHashAggregateExec, when the size of the in-memory hash map " +
        "grows too large, we will fall back to sort-based aggregation. This option sets a row " +
        "count threshold for the size of the hash map.")
      .intConf
      // We are trying to be conservative and use a relatively small default count threshold here
      // since the state object of some TypedImperativeAggregate function can be quite large (e.g.
      // percentile_approx).
      .createWithDefault(128)

  val USE_OBJECT_HASH_AGG = buildConf("spark.sql.execution.useObjectHashAggregateExec")
    .internal()
    .doc("Decides if we use ObjectHashAggregateExec")
    .booleanConf
    .createWithDefault(true)

  val FILE_SINK_LOG_DELETION = buildConf("spark.sql.streaming.fileSink.log.deletion")
    .internal()
    .doc("Whether to delete the expired log files in file stream sink.")
    .booleanConf
    .createWithDefault(true)

  val FILE_SINK_LOG_COMPACT_INTERVAL =
    buildConf("spark.sql.streaming.fileSink.log.compactInterval")
      .internal()
      .doc("Number of log files after which all the previous files " +
        "are compacted into the next log file.")
      .intConf
      .createWithDefault(10)

  val FILE_SINK_LOG_CLEANUP_DELAY =
    buildConf("spark.sql.streaming.fileSink.log.cleanupDelay")
      .internal()
      .doc("How long that a file is guaranteed to be visible for all readers.")
      .timeConf(TimeUnit.MILLISECONDS)
      .createWithDefault(TimeUnit.MINUTES.toMillis(10)) // 10 minutes

  val FILE_SOURCE_LOG_DELETION = buildConf("spark.sql.streaming.fileSource.log.deletion")
    .internal()
    .doc("Whether to delete the expired log files in file stream source.")
    .booleanConf
    .createWithDefault(true)

  val FILE_SOURCE_LOG_COMPACT_INTERVAL =
    buildConf("spark.sql.streaming.fileSource.log.compactInterval")
      .internal()
      .doc("Number of log files after which all the previous files " +
        "are compacted into the next log file.")
      .intConf
      .createWithDefault(10)

  val FILE_SOURCE_LOG_CLEANUP_DELAY =
    buildConf("spark.sql.streaming.fileSource.log.cleanupDelay")
      .internal()
      .doc("How long in milliseconds a file is guaranteed to be visible for all readers.")
      .timeConf(TimeUnit.MILLISECONDS)
      .createWithDefault(TimeUnit.MINUTES.toMillis(10)) // 10 minutes

  val STREAMING_SCHEMA_INFERENCE =
    buildConf("spark.sql.streaming.schemaInference")
      .internal()
      .doc("Whether file-based streaming sources will infer its own schema")
      .booleanConf
      .createWithDefault(false)

  val STREAMING_POLLING_DELAY =
    buildConf("spark.sql.streaming.pollingDelay")
      .internal()
      .doc("How long to delay polling new data when no data is available")
      .timeConf(TimeUnit.MILLISECONDS)
      .createWithDefault(10L)

  val STREAMING_NO_DATA_PROGRESS_EVENT_INTERVAL =
    buildConf("spark.sql.streaming.noDataProgressEventInterval")
      .internal()
      .doc("How long to wait between two progress events when there is no data")
      .timeConf(TimeUnit.MILLISECONDS)
      .createWithDefault(10000L)

  val STREAMING_METRICS_ENABLED =
    buildConf("spark.sql.streaming.metricsEnabled")
      .doc("Whether Dropwizard/Codahale metrics will be reported for active streaming queries.")
      .booleanConf
      .createWithDefault(false)

  val STREAMING_PROGRESS_RETENTION =
    buildConf("spark.sql.streaming.numRecentProgressUpdates")
      .doc("The number of progress updates to retain for a streaming query")
      .intConf
      .createWithDefault(100)

  val NDV_MAX_ERROR =
    buildConf("spark.sql.statistics.ndv.maxError")
      .internal()
      .doc("The maximum estimation error allowed in HyperLogLog++ algorithm when generating " +
        "column level statistics.")
      .doubleConf
      .createWithDefault(0.05)

  val HISTOGRAM_ENABLED =
    buildConf("spark.sql.statistics.histogram.enabled")
      .doc("Generates histograms when computing column statistics if enabled. Histograms can " +
        "provide better estimation accuracy. Currently, Spark only supports equi-height " +
        "histogram. Note that collecting histograms takes extra cost. For example, collecting " +
        "column statistics usually takes only one table scan, but generating equi-height " +
        "histogram will cause an extra table scan.")
      .booleanConf
      .createWithDefault(false)

  val HISTOGRAM_NUM_BINS =
    buildConf("spark.sql.statistics.histogram.numBins")
      .internal()
      .doc("The number of bins when generating histograms.")
      .intConf
      .checkValue(num => num > 1, "The number of bins must be larger than 1.")
      .createWithDefault(254)

  val PERCENTILE_ACCURACY =
    buildConf("spark.sql.statistics.percentile.accuracy")
      .internal()
      .doc("Accuracy of percentile approximation when generating equi-height histograms. " +
        "Larger value means better accuracy. The relative error can be deduced by " +
        "1.0 / PERCENTILE_ACCURACY.")
      .intConf
      .createWithDefault(10000)

  val AUTO_SIZE_UPDATE_ENABLED =
    buildConf("spark.sql.statistics.size.autoUpdate.enabled")
      .doc("Enables automatic update for table size once table's data is changed. Note that if " +
        "the total number of files of the table is very large, this can be expensive and slow " +
        "down data change commands.")
      .booleanConf
      .createWithDefault(false)

  val CBO_ENABLED =
    buildConf("spark.sql.cbo.enabled")
      .doc("Enables CBO for estimation of plan statistics when set true.")
      .booleanConf
      .createWithDefault(false)

  val JOIN_REORDER_ENABLED =
    buildConf("spark.sql.cbo.joinReorder.enabled")
      .doc("Enables join reorder in CBO.")
      .booleanConf
      .createWithDefault(false)

  val JOIN_REORDER_DP_THRESHOLD =
    buildConf("spark.sql.cbo.joinReorder.dp.threshold")
      .doc("The maximum number of joined nodes allowed in the dynamic programming algorithm.")
      .intConf
      .checkValue(number => number > 0, "The maximum number must be a positive integer.")
      .createWithDefault(12)

  val JOIN_REORDER_CARD_WEIGHT =
    buildConf("spark.sql.cbo.joinReorder.card.weight")
      .internal()
      .doc("The weight of cardinality (number of rows) for plan cost comparison in join reorder: " +
        "rows * weight + size * (1 - weight).")
      .doubleConf
      .checkValue(weight => weight >= 0 && weight <= 1, "The weight value must be in [0, 1].")
      .createWithDefault(0.7)

  val JOIN_REORDER_DP_STAR_FILTER =
    buildConf("spark.sql.cbo.joinReorder.dp.star.filter")
      .doc("Applies star-join filter heuristics to cost based join enumeration.")
      .booleanConf
      .createWithDefault(false)

  val STARSCHEMA_DETECTION = buildConf("spark.sql.cbo.starSchemaDetection")
    .doc("When true, it enables join reordering based on star schema detection. ")
    .booleanConf
    .createWithDefault(false)

  val STARSCHEMA_FACT_TABLE_RATIO = buildConf("spark.sql.cbo.starJoinFTRatio")
    .internal()
    .doc("Specifies the upper limit of the ratio between the largest fact tables" +
      " for a star join to be considered. ")
    .doubleConf
    .createWithDefault(0.9)

  val SESSION_LOCAL_TIMEZONE =
    buildConf("spark.sql.session.timeZone")
      .doc("""The ID of session local timezone, e.g. "GMT", "America/Los_Angeles", etc.""")
      .stringConf
      .createWithDefaultFunction(() => TimeZone.getDefault.getID)

  val WINDOW_EXEC_BUFFER_IN_MEMORY_THRESHOLD =
    buildConf("spark.sql.windowExec.buffer.in.memory.threshold")
      .internal()
      .doc("Threshold for number of rows guaranteed to be held in memory by the window operator")
      .intConf
      .createWithDefault(4096)

  val WINDOW_EXEC_BUFFER_SPILL_THRESHOLD =
    buildConf("spark.sql.windowExec.buffer.spill.threshold")
      .internal()
      .doc("Threshold for number of rows to be spilled by window operator")
      .intConf
      .createWithDefault(SHUFFLE_SPILL_NUM_ELEMENTS_FORCE_SPILL_THRESHOLD.defaultValue.get)

  val SORT_MERGE_JOIN_EXEC_BUFFER_IN_MEMORY_THRESHOLD =
    buildConf("spark.sql.sortMergeJoinExec.buffer.in.memory.threshold")
      .internal()
      .doc("Threshold for number of rows guaranteed to be held in memory by the sort merge " +
        "join operator")
      .intConf
      .createWithDefault(Int.MaxValue)

  val SORT_MERGE_JOIN_EXEC_BUFFER_SPILL_THRESHOLD =
    buildConf("spark.sql.sortMergeJoinExec.buffer.spill.threshold")
      .internal()
      .doc("Threshold for number of rows to be spilled by sort merge join operator")
      .intConf
      .createWithDefault(SHUFFLE_SPILL_NUM_ELEMENTS_FORCE_SPILL_THRESHOLD.defaultValue.get)

  val CARTESIAN_PRODUCT_EXEC_BUFFER_IN_MEMORY_THRESHOLD =
    buildConf("spark.sql.cartesianProductExec.buffer.in.memory.threshold")
      .internal()
      .doc("Threshold for number of rows guaranteed to be held in memory by the cartesian " +
        "product operator")
      .intConf
      .createWithDefault(4096)

  val CARTESIAN_PRODUCT_EXEC_BUFFER_SPILL_THRESHOLD =
    buildConf("spark.sql.cartesianProductExec.buffer.spill.threshold")
      .internal()
      .doc("Threshold for number of rows to be spilled by cartesian product operator")
      .intConf
      .createWithDefault(SHUFFLE_SPILL_NUM_ELEMENTS_FORCE_SPILL_THRESHOLD.defaultValue.get)

  val SUPPORT_QUOTED_REGEX_COLUMN_NAME = buildConf("spark.sql.parser.quotedRegexColumnNames")
    .doc("When true, quoted Identifiers (using backticks) in SELECT statement are interpreted" +
      " as regular expressions.")
    .booleanConf
    .createWithDefault(false)

  val RANGE_EXCHANGE_SAMPLE_SIZE_PER_PARTITION =
    buildConf("spark.sql.execution.rangeExchange.sampleSizePerPartition")
      .internal()
      .doc("Number of points to sample per partition in order to determine the range boundaries" +
          " for range partitioning, typically used in global sorting (without limit).")
      .intConf
      .createWithDefault(100)

  val ARROW_EXECUTION_ENABLE =
    buildConf("spark.sql.execution.arrow.enabled")
      .doc("When true, make use of Apache Arrow for columnar data transfers. Currently available " +
        "for use with pyspark.sql.DataFrame.toPandas, and " +
        "pyspark.sql.SparkSession.createDataFrame when its input is a Pandas DataFrame. " +
        "The following data types are unsupported: " +
        "MapType, ArrayType of TimestampType, and nested StructType.")
      .booleanConf
      .createWithDefault(false)

  val ARROW_EXECUTION_MAX_RECORDS_PER_BATCH =
    buildConf("spark.sql.execution.arrow.maxRecordsPerBatch")
      .doc("When using Apache Arrow, limit the maximum number of records that can be written " +
        "to a single ArrowRecordBatch in memory. If set to zero or negative there is no limit.")
      .intConf
      .createWithDefault(10000)

  val PANDAS_RESPECT_SESSION_LOCAL_TIMEZONE =
    buildConf("spark.sql.execution.pandas.respectSessionTimeZone")
      .internal()
      .doc("When true, make Pandas DataFrame with timestamp type respecting session local " +
        "timezone when converting to/from Pandas DataFrame. This configuration will be " +
        "deprecated in the future releases.")
      .booleanConf
      .createWithDefault(true)

  val REPLACE_EXCEPT_WITH_FILTER = buildConf("spark.sql.optimizer.replaceExceptWithFilter")
    .internal()
    .doc("When true, the apply function of the rule verifies whether the right node of the" +
      " except operation is of type Filter or Project followed by Filter. If yes, the rule" +
      " further verifies 1) Excluding the filter operations from the right (as well as the" +
      " left node, if any) on the top, whether both the nodes evaluates to a same result." +
      " 2) The left and right nodes don't contain any SubqueryExpressions. 3) The output" +
      " column names of the left node are distinct. If all the conditions are met, the" +
      " rule will replace the except operation with a Filter by flipping the filter" +
      " condition(s) of the right node.")
    .booleanConf
    .createWithDefault(true)

  val DECIMAL_OPERATIONS_ALLOW_PREC_LOSS =
    buildConf("spark.sql.decimalOperations.allowPrecisionLoss")
      .internal()
      .doc("When true (default), establishing the result type of an arithmetic operation " +
        "happens according to Hive behavior and SQL ANSI 2011 specification, ie. rounding the " +
        "decimal part of the result if an exact representation is not possible. Otherwise, NULL " +
        "is returned in those cases, as previously.")
      .booleanConf
      .createWithDefault(true)

  val SQL_STRING_REDACTION_PATTERN =
    ConfigBuilder("spark.sql.redaction.string.regex")
      .doc("Regex to decide which parts of strings produced by Spark contain sensitive " +
        "information. When this regex matches a string part, that string part is replaced by a " +
        "dummy value. This is currently used to redact the output of SQL explain commands. " +
        "When this conf is not set, the value from `spark.redaction.string.regex` is used.")
      .fallbackConf(org.apache.spark.internal.config.STRING_REDACTION_PATTERN)

  val CONCAT_BINARY_AS_STRING = buildConf("spark.sql.function.concatBinaryAsString")
    .doc("When this option is set to false and all inputs are binary, `functions.concat` returns " +
      "an output as binary. Otherwise, it returns as a string. ")
    .booleanConf
    .createWithDefault(false)

  val ELT_OUTPUT_AS_STRING = buildConf("spark.sql.function.eltOutputAsString")
    .doc("When this option is set to false and all inputs are binary, `elt` returns " +
      "an output as binary. Otherwise, it returns as a string. ")
    .booleanConf
    .createWithDefault(false)

  val CONTINUOUS_STREAMING_EXECUTOR_QUEUE_SIZE =
    buildConf("spark.sql.streaming.continuous.executorQueueSize")
    .internal()
    .doc("The size (measured in number of rows) of the queue used in continuous execution to" +
      " buffer the results of a ContinuousDataReader.")
    .intConf
    .createWithDefault(1024)

  val CONTINUOUS_STREAMING_EXECUTOR_POLL_INTERVAL_MS =
    buildConf("spark.sql.streaming.continuous.executorPollIntervalMs")
      .internal()
      .doc("The interval at which continuous execution readers will poll to check whether" +
        " the epoch has advanced on the driver.")
      .timeConf(TimeUnit.MILLISECONDS)
      .createWithDefault(100)

  val DISABLED_V2_STREAMING_WRITERS = buildConf("spark.sql.streaming.disabledV2Writers")
    .internal()
    .doc("A comma-separated list of fully qualified data source register class names for which" +
      " StreamWriteSupport is disabled. Writes to these sources will fail back to the V1 Sink.")
    .stringConf
    .createWithDefault("")

  object PartitionOverwriteMode extends Enumeration {
    val STATIC, DYNAMIC = Value
  }

  val PARTITION_OVERWRITE_MODE =
    buildConf("spark.sql.sources.partitionOverwriteMode")
      .doc("When INSERT OVERWRITE a partitioned data source table, we currently support 2 modes: " +
        "static and dynamic. In static mode, Spark deletes all the partitions that match the " +
        "partition specification(e.g. PARTITION(a=1,b)) in the INSERT statement, before " +
        "overwriting. In dynamic mode, Spark doesn't delete partitions ahead, and only overwrite " +
        "those partitions that have data written into it at runtime. By default we use static " +
        "mode to keep the same behavior of Spark prior to 2.3. Note that this config doesn't " +
        "affect Hive serde tables, as they are always overwritten with dynamic mode.")
      .stringConf
      .transform(_.toUpperCase(Locale.ROOT))
      .checkValues(PartitionOverwriteMode.values.map(_.toString))
      .createWithDefault(PartitionOverwriteMode.STATIC.toString)

  val SORT_BEFORE_REPARTITION =
    buildConf("spark.sql.execution.sortBeforeRepartition")
      .internal()
      .doc("When perform a repartition following a shuffle, the output row ordering would be " +
        "nondeterministic. If some downstream stages fail and some tasks of the repartition " +
        "stage retry, these tasks may generate different data, and that can lead to correctness " +
        "issues. Turn on this config to insert a local sort before actually doing repartition " +
        "to generate consistent repartition results. The performance of repartition() may go " +
        "down since we insert extra local sort before it.")
      .booleanConf
      .createWithDefault(true)

  object Deprecated {
    val MAPRED_REDUCE_TASKS = "mapred.reduce.tasks"
  }

  object Replaced {
    val MAPREDUCE_JOB_REDUCES = "mapreduce.job.reduces"
  }
}

/**
 * A class that enables the setting and getting of mutable config parameters/hints.
 *
 * In the presence of a SQLContext, these can be set and queried by passing SET commands
 * into Spark SQL's query functions (i.e. sql()). Otherwise, users of this class can
 * modify the hints by programmatically calling the setters and getters of this class.
 *
 * SQLConf is thread-safe (internally synchronized, so safe to be used in multiple threads).
 */
class SQLConf extends Serializable with Logging {
  import SQLConf._

  if (Utils.isTesting && SparkEnv.get != null) {
    // assert that we're only accessing it on the driver.
    assert(SparkEnv.get.executorId == SparkContext.DRIVER_IDENTIFIER,
      "SQLConf should only be created and accessed on the driver.")
  }

  /** Only low degree of contention is expected for conf, thus NOT using ConcurrentHashMap. */
  @transient protected[spark] val settings = java.util.Collections.synchronizedMap(
    new java.util.HashMap[String, String]())

  @transient private val reader = new ConfigReader(settings)

  /** ************************ Spark SQL Params/Hints ******************* */

  def optimizerMaxIterations: Int = getConf(OPTIMIZER_MAX_ITERATIONS)

  def optimizerInSetConversionThreshold: Int = getConf(OPTIMIZER_INSET_CONVERSION_THRESHOLD)

  def stateStoreProviderClass: String = getConf(STATE_STORE_PROVIDER_CLASS)

  def stateStoreMinDeltasForSnapshot: Int = getConf(STATE_STORE_MIN_DELTAS_FOR_SNAPSHOT)

  def checkpointLocation: Option[String] = getConf(CHECKPOINT_LOCATION)

  def isUnsupportedOperationCheckEnabled: Boolean = getConf(UNSUPPORTED_OPERATION_CHECK_ENABLED)

  def streamingFileCommitProtocolClass: String = getConf(STREAMING_FILE_COMMIT_PROTOCOL_CLASS)

  def fileSinkLogDeletion: Boolean = getConf(FILE_SINK_LOG_DELETION)

  def fileSinkLogCompactInterval: Int = getConf(FILE_SINK_LOG_COMPACT_INTERVAL)

  def fileSinkLogCleanupDelay: Long = getConf(FILE_SINK_LOG_CLEANUP_DELAY)

  def fileSourceLogDeletion: Boolean = getConf(FILE_SOURCE_LOG_DELETION)

  def fileSourceLogCompactInterval: Int = getConf(FILE_SOURCE_LOG_COMPACT_INTERVAL)

  def fileSourceLogCleanupDelay: Long = getConf(FILE_SOURCE_LOG_CLEANUP_DELAY)

  def streamingSchemaInference: Boolean = getConf(STREAMING_SCHEMA_INFERENCE)

  def streamingPollingDelay: Long = getConf(STREAMING_POLLING_DELAY)

  def streamingNoDataProgressEventInterval: Long =
    getConf(STREAMING_NO_DATA_PROGRESS_EVENT_INTERVAL)

  def streamingMetricsEnabled: Boolean = getConf(STREAMING_METRICS_ENABLED)

  def streamingProgressRetention: Int = getConf(STREAMING_PROGRESS_RETENTION)

  def filesMaxPartitionBytes: Long = getConf(FILES_MAX_PARTITION_BYTES)

  def filesOpenCostInBytes: Long = getConf(FILES_OPEN_COST_IN_BYTES)

  def ignoreCorruptFiles: Boolean = getConf(IGNORE_CORRUPT_FILES)

  def ignoreMissingFiles: Boolean = getConf(IGNORE_MISSING_FILES)

  def maxRecordsPerFile: Long = getConf(MAX_RECORDS_PER_FILE)

  def useCompression: Boolean = getConf(COMPRESS_CACHED)

  def orcCompressionCodec: String = getConf(ORC_COMPRESSION)

  def orcVectorizedReaderEnabled: Boolean = getConf(ORC_VECTORIZED_READER_ENABLED)

  def orcVectorizedReaderBatchSize: Int = getConf(ORC_VECTORIZED_READER_BATCH_SIZE)

  def parquetCompressionCodec: String = getConf(PARQUET_COMPRESSION)

  def parquetVectorizedReaderEnabled: Boolean = getConf(PARQUET_VECTORIZED_READER_ENABLED)

<<<<<<< HEAD
  def parquetPartitionPruningEnabled: Boolean = getConf(PARQUET_PARTITION_PRUNING_ENABLED)
=======
  def parquetVectorizedReaderBatchSize: Int = getConf(PARQUET_VECTORIZED_READER_BATCH_SIZE)
>>>>>>> 63c5bf13

  def columnBatchSize: Int = getConf(COLUMN_BATCH_SIZE)

  def cacheVectorizedReaderEnabled: Boolean = getConf(CACHE_VECTORIZED_READER_ENABLED)

  def numShufflePartitions: Int = getConf(SHUFFLE_PARTITIONS)

  def targetPostShuffleInputSize: Long =
    getConf(SHUFFLE_TARGET_POSTSHUFFLE_INPUT_SIZE)

  def adaptiveExecutionEnabled: Boolean = getConf(ADAPTIVE_EXECUTION_ENABLED)

  def minNumPostShufflePartitions: Int =
    getConf(SHUFFLE_MIN_NUM_POSTSHUFFLE_PARTITIONS)

  def minBatchesToRetain: Int = getConf(MIN_BATCHES_TO_RETAIN)

  def parquetFilterPushDown: Boolean = getConf(PARQUET_FILTER_PUSHDOWN_ENABLED)

  def orcFilterPushDown: Boolean = getConf(ORC_FILTER_PUSHDOWN_ENABLED)

  def verifyPartitionPath: Boolean = getConf(HIVE_VERIFY_PARTITION_PATH)

  def metastorePartitionPruning: Boolean = getConf(HIVE_METASTORE_PARTITION_PRUNING)

  def manageFilesourcePartitions: Boolean = getConf(HIVE_MANAGE_FILESOURCE_PARTITIONS)

  def filesourcePartitionFileCacheSize: Long = getConf(HIVE_FILESOURCE_PARTITION_FILE_CACHE_SIZE)

  def caseSensitiveInferenceMode: HiveCaseSensitiveInferenceMode.Value =
    HiveCaseSensitiveInferenceMode.withName(getConf(HIVE_CASE_SENSITIVE_INFERENCE))

  def gatherFastStats: Boolean = getConf(GATHER_FASTSTAT)

  def optimizerMetadataOnly: Boolean = getConf(OPTIMIZER_METADATA_ONLY)

  def wholeStageEnabled: Boolean = getConf(WHOLESTAGE_CODEGEN_ENABLED)

  def wholeStageUseIdInClassName: Boolean = getConf(WHOLESTAGE_CODEGEN_USE_ID_IN_CLASS_NAME)

  def wholeStageMaxNumFields: Int = getConf(WHOLESTAGE_MAX_NUM_FIELDS)

  def codegenFallback: Boolean = getConf(CODEGEN_FALLBACK)

  def loggingMaxLinesForCodegen: Int = getConf(CODEGEN_LOGGING_MAX_LINES)

  def hugeMethodLimit: Int = getConf(WHOLESTAGE_HUGE_METHOD_LIMIT)

  def wholeStageSplitConsumeFuncByOperator: Boolean =
    getConf(WHOLESTAGE_SPLIT_CONSUME_FUNC_BY_OPERATOR)

  def tableRelationCacheSize: Int =
    getConf(StaticSQLConf.FILESOURCE_TABLE_RELATION_CACHE_SIZE)

  def exchangeReuseEnabled: Boolean = getConf(EXCHANGE_REUSE_ENABLED)

  def caseSensitiveAnalysis: Boolean = getConf(SQLConf.CASE_SENSITIVE)

  def constraintPropagationEnabled: Boolean = getConf(CONSTRAINT_PROPAGATION_ENABLED)

  def escapedStringLiterals: Boolean = getConf(ESCAPED_STRING_LITERALS)

  def fileCompressionFactor: Double = getConf(FILE_COMRESSION_FACTOR)

  def stringRedationPattern: Option[Regex] = SQL_STRING_REDACTION_PATTERN.readFrom(reader)

  def sortBeforeRepartition: Boolean = getConf(SORT_BEFORE_REPARTITION)

  /**
   * Returns the [[Resolver]] for the current configuration, which can be used to determine if two
   * identifiers are equal.
   */
  def resolver: Resolver = {
    if (caseSensitiveAnalysis) {
      org.apache.spark.sql.catalyst.analysis.caseSensitiveResolution
    } else {
      org.apache.spark.sql.catalyst.analysis.caseInsensitiveResolution
    }
  }

  def subexpressionEliminationEnabled: Boolean =
    getConf(SUBEXPRESSION_ELIMINATION_ENABLED)

  def autoBroadcastJoinThreshold: Long = getConf(AUTO_BROADCASTJOIN_THRESHOLD)

  def limitScaleUpFactor: Int = getConf(LIMIT_SCALE_UP_FACTOR)

  def advancedPartitionPredicatePushdownEnabled: Boolean =
    getConf(ADVANCED_PARTITION_PREDICATE_PUSHDOWN)

  def fallBackToHdfsForStatsEnabled: Boolean = getConf(ENABLE_FALL_BACK_TO_HDFS_FOR_STATS)

  def preferSortMergeJoin: Boolean = getConf(PREFER_SORTMERGEJOIN)

  def enableRadixSort: Boolean = getConf(RADIX_SORT_ENABLED)

  def defaultSizeInBytes: Long = getConf(DEFAULT_SIZE_IN_BYTES)

  def isParquetSchemaMergingEnabled: Boolean = getConf(PARQUET_SCHEMA_MERGING_ENABLED)

  def isParquetSchemaRespectSummaries: Boolean = getConf(PARQUET_SCHEMA_RESPECT_SUMMARIES)

  def parquetOutputCommitterClass: String = getConf(PARQUET_OUTPUT_COMMITTER_CLASS)

  def isParquetBinaryAsString: Boolean = getConf(PARQUET_BINARY_AS_STRING)

  def isParquetINT96AsTimestamp: Boolean = getConf(PARQUET_INT96_AS_TIMESTAMP)

  def isParquetINT96TimestampConversion: Boolean = getConf(PARQUET_INT96_TIMESTAMP_CONVERSION)

  def isParquetINT64AsTimestampMillis: Boolean = getConf(PARQUET_INT64_AS_TIMESTAMP_MILLIS)

  def parquetOutputTimestampType: ParquetOutputTimestampType.Value = {
    val isOutputTimestampTypeSet = settings.containsKey(PARQUET_OUTPUT_TIMESTAMP_TYPE.key)

    if (isParquetINT64AsTimestampMillis && isParquetTimestampAsINT96) {
      // conflicting configs for INT64 and INT96, tie-breaking with PARQUET_OUTPUT_TIMESTAMP_TYPE
      ParquetOutputTimestampType.withName(getConf(PARQUET_OUTPUT_TIMESTAMP_TYPE))
    } else if (!isOutputTimestampTypeSet && isParquetINT64AsTimestampMillis) {
      // If PARQUET_OUTPUT_TIMESTAMP_TYPE is not set and PARQUET_INT64_AS_TIMESTAMP_MILLIS is set,
      // respect PARQUET_INT64_AS_TIMESTAMP_MILLIS and use TIMESTAMP_MILLIS.
      ParquetOutputTimestampType.TIMESTAMP_MILLIS
    } else if (!isOutputTimestampTypeSet && isParquetTimestampAsINT96) {
      // If PARQUET_OUTPUT_TIMESTAMP_TYPE is not set and PARQUET_TIMESTAMP_AS_INT96 is set,
      // respect PARQUET_TIMESTAMP_AS_INT96 and use INT96.
      ParquetOutputTimestampType.INT96
    } else {
      // Otherwise, PARQUET_OUTPUT_TIMESTAMP_TYPE has higher priority.
      ParquetOutputTimestampType.withName(getConf(PARQUET_OUTPUT_TIMESTAMP_TYPE))
    }
  }

  def writeLegacyParquetFormat: Boolean = getConf(PARQUET_WRITE_LEGACY_FORMAT)

  def isParquetTimestampAsINT96: Boolean = getConf(PARQUET_TIMESTAMP_AS_INT96)

  def parquetRecordFilterEnabled: Boolean = getConf(PARQUET_RECORD_FILTER_ENABLED)

  def inMemoryPartitionPruning: Boolean = getConf(IN_MEMORY_PARTITION_PRUNING)

  def offHeapColumnVectorEnabled: Boolean = getConf(COLUMN_VECTOR_OFFHEAP_ENABLED)

  def columnNameOfCorruptRecord: String = getConf(COLUMN_NAME_OF_CORRUPT_RECORD)

  def broadcastTimeout: Long = getConf(BROADCAST_TIMEOUT)

  def defaultDataSourceName: String = getConf(DEFAULT_DATA_SOURCE_NAME)

  def convertCTAS: Boolean = getConf(CONVERT_CTAS)

  def partitionColumnTypeInferenceEnabled: Boolean =
    getConf(SQLConf.PARTITION_COLUMN_TYPE_INFERENCE)

  def fileCommitProtocolClass: String = getConf(SQLConf.FILE_COMMIT_PROTOCOL_CLASS)

  def parallelPartitionDiscoveryThreshold: Int =
    getConf(SQLConf.PARALLEL_PARTITION_DISCOVERY_THRESHOLD)

  def parallelPartitionDiscoveryParallelism: Int =
    getConf(SQLConf.PARALLEL_PARTITION_DISCOVERY_PARALLELISM)

  def bucketingEnabled: Boolean = getConf(SQLConf.BUCKETING_ENABLED)

  def dataFrameSelfJoinAutoResolveAmbiguity: Boolean =
    getConf(DATAFRAME_SELF_JOIN_AUTO_RESOLVE_AMBIGUITY)

  def dataFrameRetainGroupColumns: Boolean = getConf(DATAFRAME_RETAIN_GROUP_COLUMNS)

  def dataFramePivotMaxValues: Int = getConf(DATAFRAME_PIVOT_MAX_VALUES)

  def runSQLonFile: Boolean = getConf(RUN_SQL_ON_FILES)

  def enableTwoLevelAggMap: Boolean = getConf(ENABLE_TWOLEVEL_AGG_MAP)

  def useObjectHashAggregation: Boolean = getConf(USE_OBJECT_HASH_AGG)

  def objectAggSortBasedFallbackThreshold: Int = getConf(OBJECT_AGG_SORT_BASED_FALLBACK_THRESHOLD)

  def variableSubstituteEnabled: Boolean = getConf(VARIABLE_SUBSTITUTE_ENABLED)

  def variableSubstituteDepth: Int = getConf(VARIABLE_SUBSTITUTE_DEPTH)

  def warehousePath: String = new Path(getConf(StaticSQLConf.WAREHOUSE_PATH)).toString

  def hiveThriftServerSingleSession: Boolean =
    getConf(StaticSQLConf.HIVE_THRIFT_SERVER_SINGLESESSION)

  def orderByOrdinal: Boolean = getConf(ORDER_BY_ORDINAL)

  def groupByOrdinal: Boolean = getConf(GROUP_BY_ORDINAL)

  def groupByAliases: Boolean = getConf(GROUP_BY_ALIASES)

  def crossJoinEnabled: Boolean = getConf(SQLConf.CROSS_JOINS_ENABLED)

  def sessionLocalTimeZone: String = getConf(SQLConf.SESSION_LOCAL_TIMEZONE)

  def ndvMaxError: Double = getConf(NDV_MAX_ERROR)

  def histogramEnabled: Boolean = getConf(HISTOGRAM_ENABLED)

  def histogramNumBins: Int = getConf(HISTOGRAM_NUM_BINS)

  def percentileAccuracy: Int = getConf(PERCENTILE_ACCURACY)

  def cboEnabled: Boolean = getConf(SQLConf.CBO_ENABLED)

  def autoSizeUpdateEnabled: Boolean = getConf(SQLConf.AUTO_SIZE_UPDATE_ENABLED)

  def joinReorderEnabled: Boolean = getConf(SQLConf.JOIN_REORDER_ENABLED)

  def joinReorderDPThreshold: Int = getConf(SQLConf.JOIN_REORDER_DP_THRESHOLD)

  def joinReorderCardWeight: Double = getConf(SQLConf.JOIN_REORDER_CARD_WEIGHT)

  def joinReorderDPStarFilter: Boolean = getConf(SQLConf.JOIN_REORDER_DP_STAR_FILTER)

  def windowExecBufferInMemoryThreshold: Int = getConf(WINDOW_EXEC_BUFFER_IN_MEMORY_THRESHOLD)

  def windowExecBufferSpillThreshold: Int = getConf(WINDOW_EXEC_BUFFER_SPILL_THRESHOLD)

  def sortMergeJoinExecBufferInMemoryThreshold: Int =
    getConf(SORT_MERGE_JOIN_EXEC_BUFFER_IN_MEMORY_THRESHOLD)

  def sortMergeJoinExecBufferSpillThreshold: Int =
    getConf(SORT_MERGE_JOIN_EXEC_BUFFER_SPILL_THRESHOLD)

  def cartesianProductExecBufferInMemoryThreshold: Int =
    getConf(CARTESIAN_PRODUCT_EXEC_BUFFER_IN_MEMORY_THRESHOLD)

  def cartesianProductExecBufferSpillThreshold: Int =
    getConf(CARTESIAN_PRODUCT_EXEC_BUFFER_SPILL_THRESHOLD)

  def maxNestedViewDepth: Int = getConf(SQLConf.MAX_NESTED_VIEW_DEPTH)

  def starSchemaDetection: Boolean = getConf(STARSCHEMA_DETECTION)

  def starSchemaFTRatio: Double = getConf(STARSCHEMA_FACT_TABLE_RATIO)

  def supportQuotedRegexColumnName: Boolean = getConf(SUPPORT_QUOTED_REGEX_COLUMN_NAME)

  def rangeExchangeSampleSizePerPartition: Int = getConf(RANGE_EXCHANGE_SAMPLE_SIZE_PER_PARTITION)

  def arrowEnable: Boolean = getConf(ARROW_EXECUTION_ENABLE)

  def arrowMaxRecordsPerBatch: Int = getConf(ARROW_EXECUTION_MAX_RECORDS_PER_BATCH)

  def pandasRespectSessionTimeZone: Boolean = getConf(PANDAS_RESPECT_SESSION_LOCAL_TIMEZONE)

  def replaceExceptWithFilter: Boolean = getConf(REPLACE_EXCEPT_WITH_FILTER)

  def decimalOperationsAllowPrecisionLoss: Boolean = getConf(DECIMAL_OPERATIONS_ALLOW_PREC_LOSS)

  def continuousStreamingExecutorQueueSize: Int = getConf(CONTINUOUS_STREAMING_EXECUTOR_QUEUE_SIZE)

  def continuousStreamingExecutorPollIntervalMs: Long =
    getConf(CONTINUOUS_STREAMING_EXECUTOR_POLL_INTERVAL_MS)

  def disabledV2StreamingWriters: String = getConf(DISABLED_V2_STREAMING_WRITERS)

  def concatBinaryAsString: Boolean = getConf(CONCAT_BINARY_AS_STRING)

  def eltOutputAsString: Boolean = getConf(ELT_OUTPUT_AS_STRING)

  def partitionOverwriteMode: PartitionOverwriteMode.Value =
    PartitionOverwriteMode.withName(getConf(PARTITION_OVERWRITE_MODE))

  /** ********************** SQLConf functionality methods ************ */

  /** Set Spark SQL configuration properties. */
  def setConf(props: Properties): Unit = settings.synchronized {
    props.asScala.foreach { case (k, v) => setConfString(k, v) }
  }

  /** Set the given Spark SQL configuration property using a `string` value. */
  def setConfString(key: String, value: String): Unit = {
    require(key != null, "key cannot be null")
    require(value != null, s"value cannot be null for key: $key")
    val entry = sqlConfEntries.get(key)
    if (entry != null) {
      // Only verify configs in the SQLConf object
      entry.valueConverter(value)
    }
    setConfWithCheck(key, value)
  }

  /** Set the given Spark SQL configuration property. */
  def setConf[T](entry: ConfigEntry[T], value: T): Unit = {
    require(entry != null, "entry cannot be null")
    require(value != null, s"value cannot be null for key: ${entry.key}")
    require(sqlConfEntries.get(entry.key) == entry, s"$entry is not registered")
    setConfWithCheck(entry.key, entry.stringConverter(value))
  }

  /** Return the value of Spark SQL configuration property for the given key. */
  @throws[NoSuchElementException]("if key is not set")
  def getConfString(key: String): String = {
    Option(settings.get(key)).
      orElse {
        // Try to use the default value
        Option(sqlConfEntries.get(key)).map { e => e.stringConverter(e.readFrom(reader)) }
      }.
      getOrElse(throw new NoSuchElementException(key))
  }

  /**
   * Return the value of Spark SQL configuration property for the given key. If the key is not set
   * yet, return `defaultValue`. This is useful when `defaultValue` in ConfigEntry is not the
   * desired one.
   */
  def getConf[T](entry: ConfigEntry[T], defaultValue: T): T = {
    require(sqlConfEntries.get(entry.key) == entry, s"$entry is not registered")
    Option(settings.get(entry.key)).map(entry.valueConverter).getOrElse(defaultValue)
  }

  /**
   * Return the value of Spark SQL configuration property for the given key. If the key is not set
   * yet, return `defaultValue` in [[ConfigEntry]].
   */
  def getConf[T](entry: ConfigEntry[T]): T = {
    require(sqlConfEntries.get(entry.key) == entry, s"$entry is not registered")
    entry.readFrom(reader)
  }

  /**
   * Return the value of an optional Spark SQL configuration property for the given key. If the key
   * is not set yet, returns None.
   */
  def getConf[T](entry: OptionalConfigEntry[T]): Option[T] = {
    require(sqlConfEntries.get(entry.key) == entry, s"$entry is not registered")
    entry.readFrom(reader)
  }

  /**
   * Return the `string` value of Spark SQL configuration property for the given key. If the key is
   * not set yet, return `defaultValue`.
   */
  def getConfString(key: String, defaultValue: String): String = {
    if (defaultValue != null && defaultValue != ConfigEntry.UNDEFINED) {
      val entry = sqlConfEntries.get(key)
      if (entry != null) {
        // Only verify configs in the SQLConf object
        entry.valueConverter(defaultValue)
      }
    }
    Option(settings.get(key)).getOrElse {
      // If the key is not set, need to check whether the config entry is registered and is
      // a fallback conf, so that we can check its parent.
      sqlConfEntries.get(key) match {
        case e: FallbackConfigEntry[_] => getConfString(e.fallback.key, defaultValue)
        case _ => defaultValue
      }
    }
  }

  /**
   * Return all the configuration properties that have been set (i.e. not the default).
   * This creates a new copy of the config properties in the form of a Map.
   */
  def getAllConfs: immutable.Map[String, String] =
    settings.synchronized { settings.asScala.toMap }

  /**
   * Return all the configuration definitions that have been defined in [[SQLConf]]. Each
   * definition contains key, defaultValue and doc.
   */
  def getAllDefinedConfs: Seq[(String, String, String)] = sqlConfEntries.synchronized {
    sqlConfEntries.values.asScala.filter(_.isPublic).map { entry =>
      val displayValue = Option(getConfString(entry.key, null)).getOrElse(entry.defaultValueString)
      (entry.key, displayValue, entry.doc)
    }.toSeq
  }

  /**
   * Return whether a given key is set in this [[SQLConf]].
   */
  def contains(key: String): Boolean = {
    settings.containsKey(key)
  }

  private def setConfWithCheck(key: String, value: String): Unit = {
    settings.put(key, value)
  }

  def unsetConf(key: String): Unit = {
    settings.remove(key)
  }

  def unsetConf(entry: ConfigEntry[_]): Unit = {
    settings.remove(entry.key)
  }

  def clear(): Unit = {
    settings.clear()
  }

  override def clone(): SQLConf = {
    val result = new SQLConf
    getAllConfs.foreach {
      case(k, v) => if (v ne null) result.setConfString(k, v)
    }
    result
  }

  // For test only
  def copy(entries: (ConfigEntry[_], Any)*): SQLConf = {
    val cloned = clone()
    entries.foreach {
      case (entry, value) => cloned.setConfString(entry.key, value.toString)
    }
    cloned
  }
}<|MERGE_RESOLUTION|>--- conflicted
+++ resolved
@@ -387,18 +387,16 @@
       .booleanConf
       .createWithDefault(true)
 
-<<<<<<< HEAD
   val PARQUET_PARTITION_PRUNING_ENABLED = buildConf("spark.sql.parquet.enablePartitionPruning")
       .doc("Enables driver-side partition pruning for Parquet.")
       .booleanConf
       .createWithDefault(true)
-=======
+
   val PARQUET_VECTORIZED_READER_BATCH_SIZE = buildConf("spark.sql.parquet.columnarReaderBatchSize")
     .doc("The number of rows to include in a parquet vectorized reader batch. The number should " +
       "be carefully chosen to minimize overhead and avoid OOMs in reading data.")
     .intConf
     .createWithDefault(4096)
->>>>>>> 63c5bf13
 
   val ORC_COMPRESSION = buildConf("spark.sql.orc.compression.codec")
     .doc("Sets the compression codec used when writing ORC files. If either `compression` or " +
@@ -1287,11 +1285,10 @@
 
   def parquetVectorizedReaderEnabled: Boolean = getConf(PARQUET_VECTORIZED_READER_ENABLED)
 
-<<<<<<< HEAD
+
   def parquetPartitionPruningEnabled: Boolean = getConf(PARQUET_PARTITION_PRUNING_ENABLED)
-=======
+
   def parquetVectorizedReaderBatchSize: Int = getConf(PARQUET_VECTORIZED_READER_BATCH_SIZE)
->>>>>>> 63c5bf13
 
   def columnBatchSize: Int = getConf(COLUMN_BATCH_SIZE)
 
