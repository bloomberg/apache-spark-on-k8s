/*
 * Licensed to the Apache Software Foundation (ASF) under one or more
 * contributor license agreements.  See the NOTICE file distributed with
 * this work for additional information regarding copyright ownership.
 * The ASF licenses this file to You under the Apache License, Version 2.0
 * (the "License"); you may not use this file except in compliance with
 * the License.  You may obtain a copy of the License at
 *
 *    http://www.apache.org/licenses/LICENSE-2.0
 *
 * Unless required by applicable law or agreed to in writing, software
 * distributed under the License is distributed on an "AS IS" BASIS,
 * WITHOUT WARRANTIES OR CONDITIONS OF ANY KIND, either express or implied.
 * See the License for the specific language governing permissions and
 * limitations under the License.
 */

package org.apache.spark.sql.internal

import java.util.{Locale, NoSuchElementException, Properties, TimeZone}
import java.util.concurrent.TimeUnit
import java.util.concurrent.atomic.AtomicReference
import java.util.zip.Deflater

import scala.collection.JavaConverters._
import scala.collection.immutable
import scala.util.matching.Regex

import org.apache.hadoop.fs.Path

import org.apache.spark.{SparkContext, TaskContext}
import org.apache.spark.internal.Logging
import org.apache.spark.internal.config._
import org.apache.spark.network.util.ByteUnit
import org.apache.spark.sql.catalyst.analysis.Resolver
import org.apache.spark.sql.catalyst.expressions.CodegenObjectFactoryMode
import org.apache.spark.sql.catalyst.expressions.codegen.CodeGenerator
import org.apache.spark.unsafe.array.ByteArrayMethods
import org.apache.spark.util.Utils

////////////////////////////////////////////////////////////////////////////////////////////////////
// This file defines the configuration options for Spark SQL.
////////////////////////////////////////////////////////////////////////////////////////////////////


object SQLConf {

  private val sqlConfEntries = java.util.Collections.synchronizedMap(
    new java.util.HashMap[String, ConfigEntry[_]]())

  val staticConfKeys: java.util.Set[String] =
    java.util.Collections.synchronizedSet(new java.util.HashSet[String]())

  private def register(entry: ConfigEntry[_]): Unit = sqlConfEntries.synchronized {
    require(!sqlConfEntries.containsKey(entry.key),
      s"Duplicate SQLConfigEntry. ${entry.key} has been registered")
    sqlConfEntries.put(entry.key, entry)
  }

  // For testing only
  private[sql] def unregister(entry: ConfigEntry[_]): Unit = sqlConfEntries.synchronized {
    sqlConfEntries.remove(entry.key)
  }

  def buildConf(key: String): ConfigBuilder = ConfigBuilder(key).onCreate(register)

  def buildStaticConf(key: String): ConfigBuilder = {
    ConfigBuilder(key).onCreate { entry =>
      staticConfKeys.add(entry.key)
      SQLConf.register(entry)
    }
  }

  /**
   * Default config. Only used when there is no active SparkSession for the thread.
   * See [[get]] for more information.
   */
  private lazy val fallbackConf = new ThreadLocal[SQLConf] {
    override def initialValue: SQLConf = new SQLConf
  }

  /** See [[get]] for more information. */
  def getFallbackConf: SQLConf = fallbackConf.get()

  private lazy val existingConf = new ThreadLocal[SQLConf] {
    override def initialValue: SQLConf = null
  }

  def withExistingConf[T](conf: SQLConf)(f: => T): T = {
    existingConf.set(conf)
    try {
      f
    } finally {
      existingConf.remove()
    }
  }

  /**
   * Defines a getter that returns the SQLConf within scope.
   * See [[get]] for more information.
   */
  private val confGetter = new AtomicReference[() => SQLConf](() => fallbackConf.get())

  /**
   * Sets the active config object within the current scope.
   * See [[get]] for more information.
   */
  def setSQLConfGetter(getter: () => SQLConf): Unit = {
    confGetter.set(getter)
  }

  /**
   * Returns the active config object within the current scope. If there is an active SparkSession,
   * the proper SQLConf associated with the thread's active session is used. If it's called from
   * tasks in the executor side, a SQLConf will be created from job local properties, which are set
   * and propagated from the driver side.
   *
   * The way this works is a little bit convoluted, due to the fact that config was added initially
   * only for physical plans (and as a result not in sql/catalyst module).
   *
   * The first time a SparkSession is instantiated, we set the [[confGetter]] to return the
   * active SparkSession's config. If there is no active SparkSession, it returns using the thread
   * local [[fallbackConf]]. The reason [[fallbackConf]] is a thread local (rather than just a conf)
   * is to support setting different config options for different threads so we can potentially
   * run tests in parallel. At the time this feature was implemented, this was a no-op since we
   * run unit tests (that does not involve SparkSession) in serial order.
   */
  def get: SQLConf = {
    if (TaskContext.get != null) {
      new ReadOnlySQLConf(TaskContext.get())
    } else {
      val isSchedulerEventLoopThread = SparkContext.getActive
        .map(_.dagScheduler.eventProcessLoop.eventThread)
        .exists(_.getId == Thread.currentThread().getId)
      if (isSchedulerEventLoopThread) {
        // DAGScheduler event loop thread does not have an active SparkSession, the `confGetter`
        // will return `fallbackConf` which is unexpected. Here we require the caller to get the
        // conf within `withExistingConf`, otherwise fail the query.
        val conf = existingConf.get()
        if (conf != null) {
          conf
        } else if (Utils.isTesting) {
          throw new RuntimeException("Cannot get SQLConf inside scheduler event loop thread.")
        } else {
          confGetter.get()()
        }
      } else {
        confGetter.get()()
      }
    }
  }

  val OPTIMIZER_EXCLUDED_RULES = buildConf("spark.sql.optimizer.excludedRules")
    .doc("Configures a list of rules to be disabled in the optimizer, in which the rules are " +
      "specified by their rule names and separated by comma. It is not guaranteed that all the " +
      "rules in this configuration will eventually be excluded, as some rules are necessary " +
      "for correctness. The optimizer will log the rules that have indeed been excluded.")
    .stringConf
    .createOptional

  val OPTIMIZER_MAX_ITERATIONS = buildConf("spark.sql.optimizer.maxIterations")
    .internal()
    .doc("The max number of iterations the optimizer and analyzer runs.")
    .intConf
    .createWithDefault(100)

  val OPTIMIZER_INSET_CONVERSION_THRESHOLD =
    buildConf("spark.sql.optimizer.inSetConversionThreshold")
      .internal()
      .doc("The threshold of set size for InSet conversion.")
      .intConf
      .createWithDefault(10)

  val OPTIMIZER_PLAN_CHANGE_LOG_LEVEL = buildConf("spark.sql.optimizer.planChangeLog.level")
    .internal()
    .doc("Configures the log level for logging the change from the original plan to the new " +
      "plan after a rule is applied. The value can be 'trace', 'debug', 'info', 'warn', or " +
      "'error'. The default log level is 'trace'.")
    .stringConf
    .transform(_.toUpperCase(Locale.ROOT))
    .checkValue(logLevel => Set("TRACE", "DEBUG", "INFO", "WARN", "ERROR").contains(logLevel),
      "Invalid value for 'spark.sql.optimizer.planChangeLog.level'. Valid values are " +
        "'trace', 'debug', 'info', 'warn' and 'error'.")
    .createWithDefault("trace")

  val OPTIMIZER_PLAN_CHANGE_LOG_RULES = buildConf("spark.sql.optimizer.planChangeLog.rules")
    .internal()
    .doc("If this configuration is set, the optimizer will only log plan changes caused by " +
      "applying the rules specified in this configuration. The value can be a list of rule " +
      "names separated by comma.")
    .stringConf
    .createOptional

  val COMPRESS_CACHED = buildConf("spark.sql.inMemoryColumnarStorage.compressed")
    .doc("When set to true Spark SQL will automatically select a compression codec for each " +
      "column based on statistics of the data.")
    .booleanConf
    .createWithDefault(true)

  val COLUMN_BATCH_SIZE = buildConf("spark.sql.inMemoryColumnarStorage.batchSize")
    .doc("Controls the size of batches for columnar caching.  Larger batch sizes can improve " +
      "memory utilization and compression, but risk OOMs when caching data.")
    .intConf
    .createWithDefault(10000)

  val IN_MEMORY_PARTITION_PRUNING =
    buildConf("spark.sql.inMemoryColumnarStorage.partitionPruning")
      .internal()
      .doc("When true, enable partition pruning for in-memory columnar tables.")
      .booleanConf
      .createWithDefault(true)

  val CACHE_VECTORIZED_READER_ENABLED =
    buildConf("spark.sql.inMemoryColumnarStorage.enableVectorizedReader")
      .doc("Enables vectorized reader for columnar caching.")
      .booleanConf
      .createWithDefault(true)

  val COLUMN_VECTOR_OFFHEAP_ENABLED =
    buildConf("spark.sql.columnVector.offheap.enabled")
      .internal()
      .doc("When true, use OffHeapColumnVector in ColumnarBatch.")
      .booleanConf
      .createWithDefault(false)

  val PREFER_SORTMERGEJOIN = buildConf("spark.sql.join.preferSortMergeJoin")
    .internal()
    .doc("When true, prefer sort merge join over shuffle hash join.")
    .booleanConf
    .createWithDefault(true)

  val RADIX_SORT_ENABLED = buildConf("spark.sql.sort.enableRadixSort")
    .internal()
    .doc("When true, enable use of radix sort when possible. Radix sort is much faster but " +
      "requires additional memory to be reserved up-front. The memory overhead may be " +
      "significant when sorting very small rows (up to 50% more in this case).")
    .booleanConf
    .createWithDefault(true)

  val AUTO_BROADCASTJOIN_THRESHOLD = buildConf("spark.sql.autoBroadcastJoinThreshold")
    .doc("Configures the maximum size in bytes for a table that will be broadcast to all worker " +
      "nodes when performing a join.  By setting this value to -1 broadcasting can be disabled. " +
      "Note that currently statistics are only supported for Hive Metastore tables where the " +
      "command <code>ANALYZE TABLE &lt;tableName&gt; COMPUTE STATISTICS noscan</code> has been " +
      "run, and file-based data source tables where the statistics are computed directly on " +
      "the files of data.")
    .longConf
    .createWithDefault(10L * 1024 * 1024)

  val LIMIT_SCALE_UP_FACTOR = buildConf("spark.sql.limit.scaleUpFactor")
    .internal()
    .doc("Minimal increase rate in number of partitions between attempts when executing a take " +
      "on a query. Higher values lead to more partitions read. Lower values might lead to " +
      "longer execution times as more jobs will be run")
    .intConf
    .createWithDefault(4)

  val ADVANCED_PARTITION_PREDICATE_PUSHDOWN =
    buildConf("spark.sql.hive.advancedPartitionPredicatePushdown.enabled")
      .internal()
      .doc("When true, advanced partition predicate pushdown into Hive metastore is enabled.")
      .booleanConf
      .createWithDefault(true)

  val SHUFFLE_PARTITIONS = buildConf("spark.sql.shuffle.partitions")
    .doc("The default number of partitions to use when shuffling data for joins or aggregations.")
    .intConf
    .createWithDefault(200)

  val SHUFFLE_TARGET_POSTSHUFFLE_INPUT_SIZE =
    buildConf("spark.sql.adaptive.shuffle.targetPostShuffleInputSize")
      .doc("The target post-shuffle input size in bytes of a task.")
      .bytesConf(ByteUnit.BYTE)
      .createWithDefault(64 * 1024 * 1024)

  val ADAPTIVE_EXECUTION_ENABLED = buildConf("spark.sql.adaptive.enabled")
    .doc("When true, enable adaptive query execution.")
    .booleanConf
    .createWithDefault(false)

  val SHUFFLE_MIN_NUM_POSTSHUFFLE_PARTITIONS =
    buildConf("spark.sql.adaptive.minNumPostShufflePartitions")
      .doc("The advisory minimum number of post-shuffle partitions used in adaptive execution.")
      .intConf
      .checkValue(numPartitions => numPartitions > 0, "The minimum shuffle partition number " +
        "must be a positive integer.")
      .createWithDefault(1)

  val SHUFFLE_MAX_NUM_POSTSHUFFLE_PARTITIONS =
    buildConf("spark.sql.adaptive.maxNumPostShufflePartitions")
      .doc("The advisory maximum number of post-shuffle partitions used in adaptive execution.")
      .intConf
      .checkValue(numPartitions => numPartitions > 0, "The maximum shuffle partition number " +
        "must be a positive integer.")
      .createWithDefault(500)

  val SUBEXPRESSION_ELIMINATION_ENABLED =
    buildConf("spark.sql.subexpressionElimination.enabled")
      .internal()
      .doc("When true, common subexpressions will be eliminated.")
      .booleanConf
      .createWithDefault(true)

  val CASE_SENSITIVE = buildConf("spark.sql.caseSensitive")
    .internal()
    .doc("Whether the query analyzer should be case sensitive or not. " +
      "Default to case insensitive. It is highly discouraged to turn on case sensitive mode.")
    .booleanConf
    .createWithDefault(false)

  val CONSTRAINT_PROPAGATION_ENABLED = buildConf("spark.sql.constraintPropagation.enabled")
    .internal()
    .doc("When true, the query optimizer will infer and propagate data constraints in the query " +
      "plan to optimize them. Constraint propagation can sometimes be computationally expensive " +
      "for certain kinds of query plans (such as those with a large number of predicates and " +
      "aliases) which might negatively impact overall runtime.")
    .booleanConf
    .createWithDefault(true)

  val ESCAPED_STRING_LITERALS = buildConf("spark.sql.parser.escapedStringLiterals")
    .internal()
    .doc("When true, string literals (including regex patterns) remain escaped in our SQL " +
      "parser. The default is false since Spark 2.0. Setting it to true can restore the behavior " +
      "prior to Spark 2.0.")
    .booleanConf
    .createWithDefault(false)

  val FILE_COMRESSION_FACTOR = buildConf("spark.sql.sources.fileCompressionFactor")
    .internal()
    .doc("When estimating the output data size of a table scan, multiply the file size with this " +
      "factor as the estimated data size, in case the data is compressed in the file and lead to" +
      " a heavily underestimated result.")
    .doubleConf
    .checkValue(_ > 0, "the value of fileDataSizeFactor must be larger than 0")
    .createWithDefault(1.0)

  val PARQUET_SCHEMA_MERGING_ENABLED = buildConf("spark.sql.parquet.mergeSchema")
    .doc("When true, the Parquet data source merges schemas collected from all data files, " +
         "otherwise the schema is picked from the summary file or a random data file " +
         "if no summary file is available.")
    .booleanConf
    .createWithDefault(false)

  val PARQUET_SCHEMA_RESPECT_SUMMARIES = buildConf("spark.sql.parquet.respectSummaryFiles")
    .doc("When true, we make assumption that all part-files of Parquet are consistent with " +
         "summary files and we will ignore them when merging schema. Otherwise, if this is " +
         "false, which is the default, we will merge all part-files. This should be considered " +
         "as expert-only option, and shouldn't be enabled before knowing what it means exactly.")
    .booleanConf
    .createWithDefault(false)

  val PARQUET_BINARY_AS_STRING = buildConf("spark.sql.parquet.binaryAsString")
    .doc("Some other Parquet-producing systems, in particular Impala and older versions of " +
      "Spark SQL, do not differentiate between binary data and strings when writing out the " +
      "Parquet schema. This flag tells Spark SQL to interpret binary data as a string to provide " +
      "compatibility with these systems.")
    .booleanConf
    .createWithDefault(false)

  val PARQUET_INT96_AS_TIMESTAMP = buildConf("spark.sql.parquet.int96AsTimestamp")
    .doc("Some Parquet-producing systems, in particular Impala, store Timestamp into INT96. " +
      "Spark would also store Timestamp as INT96 because we need to avoid precision lost of the " +
      "nanoseconds field. This flag tells Spark SQL to interpret INT96 data as a timestamp to " +
      "provide compatibility with these systems.")
    .booleanConf
    .createWithDefault(true)

  val PARQUET_INT96_TIMESTAMP_CONVERSION = buildConf("spark.sql.parquet.int96TimestampConversion")
    .doc("This controls whether timestamp adjustments should be applied to INT96 data when " +
      "converting to timestamps, for data written by Impala.  This is necessary because Impala " +
      "stores INT96 data with a different timezone offset than Hive & Spark.")
    .booleanConf
    .createWithDefault(false)

  object ParquetOutputTimestampType extends Enumeration {
    val INT96, TIMESTAMP_MICROS, TIMESTAMP_MILLIS = Value
  }

  val PARQUET_OUTPUT_TIMESTAMP_TYPE = buildConf("spark.sql.parquet.outputTimestampType")
    .doc("Sets which Parquet timestamp type to use when Spark writes data to Parquet files. " +
      "INT96 is a non-standard but commonly used timestamp type in Parquet. TIMESTAMP_MICROS " +
      "is a standard timestamp type in Parquet, which stores number of microseconds from the " +
      "Unix epoch. TIMESTAMP_MILLIS is also standard, but with millisecond precision, which " +
      "means Spark has to truncate the microsecond portion of its timestamp value.")
    .stringConf
    .transform(_.toUpperCase(Locale.ROOT))
    .checkValues(ParquetOutputTimestampType.values.map(_.toString))
    .createWithDefault(ParquetOutputTimestampType.TIMESTAMP_MICROS.toString)

  val PARQUET_TIMESTAMP_AS_INT96 = buildConf("spark.sql.parquet.timestampAsInt96")
    .doc(s"(Deprecated, please set ${PARQUET_OUTPUT_TIMESTAMP_TYPE.key} instead). Write " +
      "timestamps as int96 to maintain legacy compatibility")
    .booleanConf
    .createWithDefault(false)

  val PARQUET_INT64_AS_TIMESTAMP_MILLIS = buildConf("spark.sql.parquet.int64AsTimestampMillis")
    .doc(s"(Deprecated since Spark 2.3, please set ${PARQUET_OUTPUT_TIMESTAMP_TYPE.key}.) " +
      "When true, timestamp values will be stored as INT64 with TIMESTAMP_MILLIS as the " +
      "extended type. In this mode, the microsecond portion of the timestamp value will be" +
      "truncated.")
    .booleanConf
    .createWithDefault(false)

  val PARQUET_COMPRESSION = buildConf("spark.sql.parquet.compression.codec")
    .doc("Sets the compression codec used when writing Parquet files. If either `compression` or " +
      "`parquet.compression` is specified in the table-specific options/properties, the " +
      "precedence would be `compression`, `parquet.compression`, " +
      "`spark.sql.parquet.compression.codec`. Acceptable values include: none, uncompressed, " +
      "snappy, gzip, lzo, brotli, lz4, zstd.")
    .stringConf
    .transform(_.toLowerCase(Locale.ROOT))
    .checkValues(Set("none", "uncompressed", "snappy", "gzip", "lzo", "lz4", "brotli", "zstd"))
    .createWithDefault("snappy")

  val PARQUET_FILTER_PUSHDOWN_ENABLED = buildConf("spark.sql.parquet.filterPushdown")
    .doc("Enables Parquet filter push-down optimization when set to true.")
    .booleanConf
    .createWithDefault(true)

  val PARQUET_FILTER_PUSHDOWN_DATE_ENABLED = buildConf("spark.sql.parquet.filterPushdown.date")
    .doc("If true, enables Parquet filter push-down optimization for Date. " +
      s"This configuration only has an effect when '${PARQUET_FILTER_PUSHDOWN_ENABLED.key}' is " +
      "enabled.")
    .internal()
    .booleanConf
    .createWithDefault(true)

  val PARQUET_FILTER_PUSHDOWN_TIMESTAMP_ENABLED =
    buildConf("spark.sql.parquet.filterPushdown.timestamp")
      .doc("If true, enables Parquet filter push-down optimization for Timestamp. " +
        s"This configuration only has an effect when '${PARQUET_FILTER_PUSHDOWN_ENABLED.key}' is " +
        "enabled and Timestamp stored as TIMESTAMP_MICROS or TIMESTAMP_MILLIS type.")
    .internal()
    .booleanConf
    .createWithDefault(true)

  val PARQUET_FILTER_PUSHDOWN_DECIMAL_ENABLED =
    buildConf("spark.sql.parquet.filterPushdown.decimal")
      .doc("If true, enables Parquet filter push-down optimization for Decimal. " +
        s"This configuration only has an effect when '${PARQUET_FILTER_PUSHDOWN_ENABLED.key}' is " +
        "enabled.")
      .internal()
      .booleanConf
      .createWithDefault(true)

  val PARQUET_FILTER_PUSHDOWN_STRING_STARTSWITH_ENABLED =
    buildConf("spark.sql.parquet.filterPushdown.string.startsWith")
    .doc("If true, enables Parquet filter push-down optimization for string startsWith function. " +
      s"This configuration only has an effect when '${PARQUET_FILTER_PUSHDOWN_ENABLED.key}' is " +
      "enabled.")
    .internal()
    .booleanConf
    .createWithDefault(true)

  val PARQUET_FILTER_PUSHDOWN_INFILTERTHRESHOLD =
    buildConf("spark.sql.parquet.pushdown.inFilterThreshold")
      .doc("The maximum number of values to filter push-down optimization for IN predicate. " +
        "Large threshold won't necessarily provide much better performance. " +
        "The experiment argued that 300 is the limit threshold. " +
        "By setting this value to 0 this feature can be disabled. " +
        s"This configuration only has an effect when '${PARQUET_FILTER_PUSHDOWN_ENABLED.key}' is " +
        "enabled.")
      .internal()
      .intConf
      .checkValue(threshold => threshold >= 0, "The threshold must not be negative.")
      .createWithDefault(10)

  val PARQUET_WRITE_LEGACY_FORMAT = buildConf("spark.sql.parquet.writeLegacyFormat")
    .doc("If true, data will be written in a way of Spark 1.4 and earlier. For example, decimal " +
      "values will be written in Apache Parquet's fixed-length byte array format, which other " +
      "systems such as Apache Hive and Apache Impala use. If false, the newer format in Parquet " +
      "will be used. For example, decimals will be written in int-based format. If Parquet " +
      "output is intended for use with systems that do not support this newer format, set to true.")
    .booleanConf
    .createWithDefault(false)

  val PARQUET_OUTPUT_COMMITTER_CLASS = buildConf("spark.sql.parquet.output.committer.class")
    .doc("The output committer class used by Parquet. The specified class needs to be a " +
      "subclass of org.apache.hadoop.mapreduce.OutputCommitter. Typically, it's also a subclass " +
      "of org.apache.parquet.hadoop.ParquetOutputCommitter. If it is not, then metadata summaries" +
      "will never be created, irrespective of the value of parquet.summary.metadata.level")
    .internal()
    .stringConf
    .createWithDefault("org.apache.parquet.hadoop.ParquetOutputCommitter")

  val PARQUET_VECTORIZED_READER_ENABLED =
    buildConf("spark.sql.parquet.enableVectorizedReader")
      .doc("Enables vectorized parquet decoding.")
      .booleanConf
      .createWithDefault(true)

  val PARQUET_RECORD_FILTER_ENABLED = buildConf("spark.sql.parquet.recordLevelFilter.enabled")
    .doc("If true, enables Parquet's native record-level filtering using the pushed down " +
      "filters. " +
      s"This configuration only has an effect when '${PARQUET_FILTER_PUSHDOWN_ENABLED.key}' " +
      "is enabled and the vectorized reader is not used. You can ensure the vectorized reader " +
      s"is not used by setting '${PARQUET_VECTORIZED_READER_ENABLED.key}' to false.")
    .booleanConf
    .createWithDefault(false)

  val PARQUET_PARTITION_PRUNING_ENABLED = buildConf("spark.sql.parquet.enablePartitionPruning")
      .doc("Enables driver-side partition pruning for Parquet.")
      .booleanConf
      .createWithDefault(true)

  val PARQUET_VECTORIZED_READER_BATCH_SIZE = buildConf("spark.sql.parquet.columnarReaderBatchSize")
    .doc("The number of rows to include in a parquet vectorized reader batch. The number should " +
      "be carefully chosen to minimize overhead and avoid OOMs in reading data.")
    .intConf
    .createWithDefault(4096)

  val ORC_COMPRESSION = buildConf("spark.sql.orc.compression.codec")
    .doc("Sets the compression codec used when writing ORC files. If either `compression` or " +
      "`orc.compress` is specified in the table-specific options/properties, the precedence " +
      "would be `compression`, `orc.compress`, `spark.sql.orc.compression.codec`." +
      "Acceptable values include: none, uncompressed, snappy, zlib, lzo.")
    .stringConf
    .transform(_.toLowerCase(Locale.ROOT))
    .checkValues(Set("none", "uncompressed", "snappy", "zlib", "lzo"))
    .createWithDefault("snappy")

  val ORC_IMPLEMENTATION = buildConf("spark.sql.orc.impl")
    .doc("When native, use the native version of ORC support instead of the ORC library in Hive " +
      "1.2.1. It is 'hive' by default prior to Spark 2.4.")
    .internal()
    .stringConf
    .checkValues(Set("hive", "native"))
    .createWithDefault("native")

  val ORC_VECTORIZED_READER_ENABLED = buildConf("spark.sql.orc.enableVectorizedReader")
    .doc("Enables vectorized orc decoding.")
    .booleanConf
    .createWithDefault(true)

  val ORC_VECTORIZED_READER_BATCH_SIZE = buildConf("spark.sql.orc.columnarReaderBatchSize")
    .doc("The number of rows to include in a orc vectorized reader batch. The number should " +
      "be carefully chosen to minimize overhead and avoid OOMs in reading data.")
    .intConf
    .createWithDefault(4096)

  val ORC_COPY_BATCH_TO_SPARK = buildConf("spark.sql.orc.copyBatchToSpark")
    .doc("Whether or not to copy the ORC columnar batch to Spark columnar batch in the " +
      "vectorized ORC reader.")
    .internal()
    .booleanConf
    .createWithDefault(false)

  val ORC_FILTER_PUSHDOWN_ENABLED = buildConf("spark.sql.orc.filterPushdown")
    .doc("When true, enable filter pushdown for ORC files.")
    .booleanConf
    .createWithDefault(true)

  val HIVE_VERIFY_PARTITION_PATH = buildConf("spark.sql.hive.verifyPartitionPath")
    .doc("When true, check all the partition paths under the table\'s root directory " +
         "when reading data stored in HDFS. This configuration will be deprecated in the future " +
         "releases and replaced by spark.files.ignoreMissingFiles.")
    .booleanConf
    .createWithDefault(false)

  val HIVE_METASTORE_PARTITION_PRUNING =
    buildConf("spark.sql.hive.metastorePartitionPruning")
      .doc("When true, some predicates will be pushed down into the Hive metastore so that " +
           "unmatching partitions can be eliminated earlier. This only affects Hive tables " +
           "not converted to filesource relations (see HiveUtils.CONVERT_METASTORE_PARQUET and " +
           "HiveUtils.CONVERT_METASTORE_ORC for more information).")
      .booleanConf
      .createWithDefault(true)

  val HIVE_MANAGE_FILESOURCE_PARTITIONS =
    buildConf("spark.sql.hive.manageFilesourcePartitions")
      .doc("When true, enable metastore partition management for file source tables as well. " +
           "This includes both datasource and converted Hive tables. When partition management " +
           "is enabled, datasource tables store partition in the Hive metastore, and use the " +
           "metastore to prune partitions during query planning.")
      .booleanConf
      .createWithDefault(true)

  val HIVE_FILESOURCE_PARTITION_FILE_CACHE_SIZE =
    buildConf("spark.sql.hive.filesourcePartitionFileCacheSize")
      .doc("When nonzero, enable caching of partition file metadata in memory. All tables share " +
           "a cache that can use up to specified num bytes for file metadata. This conf only " +
           "has an effect when hive filesource partition management is enabled.")
      .longConf
      .createWithDefault(250 * 1024 * 1024)

  object HiveCaseSensitiveInferenceMode extends Enumeration {
    val INFER_AND_SAVE, INFER_ONLY, NEVER_INFER = Value
  }

  val HIVE_CASE_SENSITIVE_INFERENCE = buildConf("spark.sql.hive.caseSensitiveInferenceMode")
    .doc("Sets the action to take when a case-sensitive schema cannot be read from a Hive " +
      "table's properties. Although Spark SQL itself is not case-sensitive, Hive compatible file " +
      "formats such as Parquet are. Spark SQL must use a case-preserving schema when querying " +
      "any table backed by files containing case-sensitive field names or queries may not return " +
      "accurate results. Valid options include INFER_AND_SAVE (the default mode-- infer the " +
      "case-sensitive schema from the underlying data files and write it back to the table " +
      "properties), INFER_ONLY (infer the schema but don't attempt to write it to the table " +
      "properties) and NEVER_INFER (fallback to using the case-insensitive metastore schema " +
      "instead of inferring).")
    .stringConf
    .transform(_.toUpperCase(Locale.ROOT))
    .checkValues(HiveCaseSensitiveInferenceMode.values.map(_.toString))
    .createWithDefault(HiveCaseSensitiveInferenceMode.INFER_AND_SAVE.toString)

  val OPTIMIZER_METADATA_ONLY = buildConf("spark.sql.optimizer.metadataOnly")
    .doc("When true, enable the metadata-only query optimization that use the table's metadata " +
      "to produce the partition columns instead of table scans. It applies when all the columns " +
      "scanned are partition columns and the query has an aggregate operator that satisfies " +
      "distinct semantics.")
    .booleanConf
    .createWithDefault(true)

  val COLUMN_NAME_OF_CORRUPT_RECORD = buildConf("spark.sql.columnNameOfCorruptRecord")
    .doc("The name of internal column for storing raw/un-parsed JSON and CSV records that fail " +
      "to parse.")
    .stringConf
    .createWithDefault("_corrupt_record")

  val FROM_JSON_FORCE_NULLABLE_SCHEMA = buildConf("spark.sql.fromJsonForceNullableSchema")
    .internal()
    .doc("When true, force the output schema of the from_json() function to be nullable " +
      "(including all the fields). Otherwise, the schema might not be compatible with" +
      "actual data, which leads to corruptions. This config will be removed in Spark 3.0.")
    .booleanConf
    .createWithDefault(true)

  val BROADCAST_TIMEOUT = buildConf("spark.sql.broadcastTimeout")
    .doc("Timeout in seconds for the broadcast wait time in broadcast joins.")
    .timeConf(TimeUnit.SECONDS)
    .createWithDefault(5 * 60)

  // This is only used for the thriftserver
  val THRIFTSERVER_POOL = buildConf("spark.sql.thriftserver.scheduler.pool")
    .doc("Set a Fair Scheduler pool for a JDBC client session.")
    .stringConf
    .createOptional

  val THRIFTSERVER_INCREMENTAL_COLLECT =
    buildConf("spark.sql.thriftServer.incrementalCollect")
      .internal()
      .doc("When true, enable incremental collection for execution in Thrift Server.")
      .booleanConf
      .createWithDefault(false)

  val THRIFTSERVER_UI_STATEMENT_LIMIT =
    buildConf("spark.sql.thriftserver.ui.retainedStatements")
      .doc("The number of SQL statements kept in the JDBC/ODBC web UI history.")
      .intConf
      .createWithDefault(200)

  val THRIFTSERVER_UI_SESSION_LIMIT = buildConf("spark.sql.thriftserver.ui.retainedSessions")
    .doc("The number of SQL client sessions kept in the JDBC/ODBC web UI history.")
    .intConf
    .createWithDefault(200)

  // This is used to set the default data source
  val DEFAULT_DATA_SOURCE_NAME = buildConf("spark.sql.sources.default")
    .doc("The default data source to use in input/output.")
    .stringConf
    .createWithDefault("parquet")

  val CONVERT_CTAS = buildConf("spark.sql.hive.convertCTAS")
    .internal()
    .doc("When true, a table created by a Hive CTAS statement (no USING clause) " +
      "without specifying any storage property will be converted to a data source table, " +
      s"using the data source set by ${DEFAULT_DATA_SOURCE_NAME.key}.")
    .booleanConf
    .createWithDefault(false)

  val GATHER_FASTSTAT = buildConf("spark.sql.hive.gatherFastStats")
      .internal()
      .doc("When true, fast stats (number of files and total size of all files) will be gathered" +
        " in parallel while repairing table partitions to avoid the sequential listing in Hive" +
        " metastore.")
      .booleanConf
      .createWithDefault(true)

  val PARTITION_COLUMN_TYPE_INFERENCE =
    buildConf("spark.sql.sources.partitionColumnTypeInference.enabled")
      .doc("When true, automatically infer the data types for partitioned columns.")
      .booleanConf
      .createWithDefault(true)

  val BUCKETING_ENABLED = buildConf("spark.sql.sources.bucketing.enabled")
    .doc("When false, we will treat bucketed table as normal table")
    .booleanConf
    .createWithDefault(true)

  val BUCKETING_MAX_BUCKETS = buildConf("spark.sql.sources.bucketing.maxBuckets")
    .doc("The maximum number of buckets allowed. Defaults to 100000")
    .intConf
    .checkValue(_ > 0, "the value of spark.sql.sources.bucketing.maxBuckets must be larger than 0")
    .createWithDefault(100000)

  val CROSS_JOINS_ENABLED = buildConf("spark.sql.crossJoin.enabled")
    .doc("When false, we will throw an error if a query contains a cartesian product without " +
        "explicit CROSS JOIN syntax.")
    .booleanConf
    .createWithDefault(false)

  val ORDER_BY_ORDINAL = buildConf("spark.sql.orderByOrdinal")
    .doc("When true, the ordinal numbers are treated as the position in the select list. " +
         "When false, the ordinal numbers in order/sort by clause are ignored.")
    .booleanConf
    .createWithDefault(true)

  val GROUP_BY_ORDINAL = buildConf("spark.sql.groupByOrdinal")
    .doc("When true, the ordinal numbers in group by clauses are treated as the position " +
      "in the select list. When false, the ordinal numbers are ignored.")
    .booleanConf
    .createWithDefault(true)

  val GROUP_BY_ALIASES = buildConf("spark.sql.groupByAliases")
    .doc("When true, aliases in a select list can be used in group by clauses. When false, " +
      "an analysis exception is thrown in the case.")
    .booleanConf
    .createWithDefault(true)

  // The output committer class used by data sources. The specified class needs to be a
  // subclass of org.apache.hadoop.mapreduce.OutputCommitter.
  val OUTPUT_COMMITTER_CLASS = buildConf("spark.sql.sources.outputCommitterClass")
    .internal()
    .stringConf
    .createOptional

  val FILE_COMMIT_PROTOCOL_CLASS =
    buildConf("spark.sql.sources.commitProtocolClass")
      .internal()
      .stringConf
      .createWithDefault(
        "org.apache.spark.sql.execution.datasources.SQLHadoopMapReduceCommitProtocol")

  val PARALLEL_PARTITION_DISCOVERY_THRESHOLD =
    buildConf("spark.sql.sources.parallelPartitionDiscovery.threshold")
      .doc("The maximum number of paths allowed for listing files at driver side. If the number " +
        "of detected paths exceeds this value during partition discovery, it tries to list the " +
        "files with another Spark distributed job. This applies to Parquet, ORC, CSV, JSON and " +
        "LibSVM data sources.")
      .intConf
      .checkValue(parallel => parallel >= 0, "The maximum number of paths allowed for listing " +
        "files at driver side must not be negative")
      .createWithDefault(32)

  val PARALLEL_PARTITION_DISCOVERY_PARALLELISM =
    buildConf("spark.sql.sources.parallelPartitionDiscovery.parallelism")
      .doc("The number of parallelism to list a collection of path recursively, Set the " +
        "number to prevent file listing from generating too many tasks.")
      .internal()
      .intConf
      .createWithDefault(10000)

  // Whether to automatically resolve ambiguity in join conditions for self-joins.
  // See SPARK-6231.
  val DATAFRAME_SELF_JOIN_AUTO_RESOLVE_AMBIGUITY =
    buildConf("spark.sql.selfJoinAutoResolveAmbiguity")
      .internal()
      .booleanConf
      .createWithDefault(true)

  // Whether to retain group by columns or not in GroupedData.agg.
  val DATAFRAME_RETAIN_GROUP_COLUMNS = buildConf("spark.sql.retainGroupColumns")
    .internal()
    .booleanConf
    .createWithDefault(true)

  val DATAFRAME_PIVOT_MAX_VALUES = buildConf("spark.sql.pivotMaxValues")
    .doc("When doing a pivot without specifying values for the pivot column this is the maximum " +
      "number of (distinct) values that will be collected without error.")
    .intConf
    .createWithDefault(10000)

  val RUN_SQL_ON_FILES = buildConf("spark.sql.runSQLOnFiles")
    .internal()
    .doc("When true, we could use `datasource`.`path` as table in SQL query.")
    .booleanConf
    .createWithDefault(true)

  val WHOLESTAGE_CODEGEN_ENABLED = buildConf("spark.sql.codegen.wholeStage")
    .internal()
    .doc("When true, the whole stage (of multiple operators) will be compiled into single java" +
      " method.")
    .booleanConf
    .createWithDefault(true)

  val WHOLESTAGE_CODEGEN_USE_ID_IN_CLASS_NAME =
    buildConf("spark.sql.codegen.useIdInClassName")
    .internal()
    .doc("When true, embed the (whole-stage) codegen stage ID into " +
      "the class name of the generated class as a suffix")
    .booleanConf
    .createWithDefault(true)

  val WHOLESTAGE_MAX_NUM_FIELDS = buildConf("spark.sql.codegen.maxFields")
    .internal()
    .doc("The maximum number of fields (including nested fields) that will be supported before" +
      " deactivating whole-stage codegen.")
    .intConf
    .createWithDefault(100)

  val CODEGEN_FACTORY_MODE = buildConf("spark.sql.codegen.factoryMode")
    .doc("This config determines the fallback behavior of several codegen generators " +
      "during tests. `FALLBACK` means trying codegen first and then fallbacking to " +
      "interpreted if any compile error happens. Disabling fallback if `CODEGEN_ONLY`. " +
      "`NO_CODEGEN` skips codegen and goes interpreted path always. Note that " +
      "this config works only for tests.")
    .internal()
    .stringConf
    .checkValues(CodegenObjectFactoryMode.values.map(_.toString))
    .createWithDefault(CodegenObjectFactoryMode.FALLBACK.toString)

  val CODEGEN_FALLBACK = buildConf("spark.sql.codegen.fallback")
    .internal()
    .doc("When true, (whole stage) codegen could be temporary disabled for the part of query that" +
      " fail to compile generated code")
    .booleanConf
    .createWithDefault(true)

  val CODEGEN_LOGGING_MAX_LINES = buildConf("spark.sql.codegen.logging.maxLines")
    .internal()
    .doc("The maximum number of codegen lines to log when errors occur. Use -1 for unlimited.")
    .intConf
    .checkValue(maxLines => maxLines >= -1, "The maximum must be a positive integer, 0 to " +
      "disable logging or -1 to apply no limit.")
    .createWithDefault(1000)

  val WHOLESTAGE_HUGE_METHOD_LIMIT = buildConf("spark.sql.codegen.hugeMethodLimit")
    .internal()
    .doc("The maximum bytecode size of a single compiled Java function generated by whole-stage " +
      "codegen. When the compiled function exceeds this threshold, the whole-stage codegen is " +
      "deactivated for this subtree of the current query plan. The default value is 65535, which " +
      "is the largest bytecode size possible for a valid Java method. When running on HotSpot, " +
      s"it may be preferable to set the value to ${CodeGenerator.DEFAULT_JVM_HUGE_METHOD_LIMIT} " +
      "to match HotSpot's implementation.")
    .intConf
    .createWithDefault(65535)

  val CODEGEN_METHOD_SPLIT_THRESHOLD = buildConf("spark.sql.codegen.methodSplitThreshold")
    .internal()
    .doc("The threshold of source-code splitting in the codegen. When the number of characters " +
      "in a single Java function (without comment) exceeds the threshold, the function will be " +
      "automatically split to multiple smaller ones. We cannot know how many bytecode will be " +
      "generated, so use the code length as metric. When running on HotSpot, a function's " +
      "bytecode should not go beyond 8KB, otherwise it will not be JITted; it also should not " +
      "be too small, otherwise there will be many function calls.")
    .intConf
    .checkValue(threshold => threshold > 0, "The threshold must be a positive integer.")
    .createWithDefault(1024)

  val WHOLESTAGE_SPLIT_CONSUME_FUNC_BY_OPERATOR =
    buildConf("spark.sql.codegen.splitConsumeFuncByOperator")
      .internal()
      .doc("When true, whole stage codegen would put the logic of consuming rows of each " +
        "physical operator into individual methods, instead of a single big method. This can be " +
        "used to avoid oversized function that can miss the opportunity of JIT optimization.")
      .booleanConf
      .createWithDefault(true)

  val FILES_MAX_PARTITION_BYTES = buildConf("spark.sql.files.maxPartitionBytes")
    .doc("The maximum number of bytes to pack into a single partition when reading files.")
    .longConf
    .createWithDefault(128 * 1024 * 1024) // parquet.block.size

  val FILES_OPEN_COST_IN_BYTES = buildConf("spark.sql.files.openCostInBytes")
    .internal()
    .doc("The estimated cost to open a file, measured by the number of bytes could be scanned in" +
      " the same time. This is used when putting multiple files into a partition. It's better to" +
      " over estimated, then the partitions with small files will be faster than partitions with" +
      " bigger files (which is scheduled first).")
    .longConf
    .createWithDefault(4 * 1024 * 1024)

  val IGNORE_CORRUPT_FILES = buildConf("spark.sql.files.ignoreCorruptFiles")
    .doc("Whether to ignore corrupt files. If true, the Spark jobs will continue to run when " +
      "encountering corrupted files and the contents that have been read will still be returned.")
    .booleanConf
    .createWithDefault(false)

  val IGNORE_MISSING_FILES = buildConf("spark.sql.files.ignoreMissingFiles")
    .doc("Whether to ignore missing files. If true, the Spark jobs will continue to run when " +
      "encountering missing files and the contents that have been read will still be returned.")
    .booleanConf
    .createWithDefault(false)

  val MAX_RECORDS_PER_FILE = buildConf("spark.sql.files.maxRecordsPerFile")
    .doc("Maximum number of records to write out to a single file. " +
      "If this value is zero or negative, there is no limit.")
    .longConf
    .createWithDefault(0)

  val EXCHANGE_REUSE_ENABLED = buildConf("spark.sql.exchange.reuse")
    .internal()
    .doc("When true, the planner will try to find out duplicated exchanges and re-use them.")
    .booleanConf
    .createWithDefault(true)

  val STATE_STORE_PROVIDER_CLASS =
    buildConf("spark.sql.streaming.stateStore.providerClass")
      .internal()
      .doc(
        "The class used to manage state data in stateful streaming queries. This class must " +
          "be a subclass of StateStoreProvider, and must have a zero-arg constructor.")
      .stringConf
      .createWithDefault(
        "org.apache.spark.sql.execution.streaming.state.HDFSBackedStateStoreProvider")

  val STATE_STORE_MIN_DELTAS_FOR_SNAPSHOT =
    buildConf("spark.sql.streaming.stateStore.minDeltasForSnapshot")
      .internal()
      .doc("Minimum number of state store delta files that needs to be generated before they " +
        "consolidated into snapshots.")
      .intConf
      .createWithDefault(10)

  val FLATMAPGROUPSWITHSTATE_STATE_FORMAT_VERSION =
    buildConf("spark.sql.streaming.flatMapGroupsWithState.stateFormatVersion")
      .internal()
      .doc("State format version used by flatMapGroupsWithState operation in a streaming query")
      .intConf
      .checkValue(v => Set(1, 2).contains(v), "Valid versions are 1 and 2")
      .createWithDefault(2)

  val CHECKPOINT_LOCATION = buildConf("spark.sql.streaming.checkpointLocation")
    .doc("The default location for storing checkpoint data for streaming queries.")
    .stringConf
    .createOptional

  val MIN_BATCHES_TO_RETAIN = buildConf("spark.sql.streaming.minBatchesToRetain")
    .internal()
    .doc("The minimum number of batches that must be retained and made recoverable.")
    .intConf
    .createWithDefault(100)

  val MAX_BATCHES_TO_RETAIN_IN_MEMORY = buildConf("spark.sql.streaming.maxBatchesToRetainInMemory")
    .internal()
    .doc("The maximum number of batches which will be retained in memory to avoid " +
      "loading from files. The value adjusts a trade-off between memory usage vs cache miss: " +
      "'2' covers both success and direct failure cases, '1' covers only success case, " +
      "and '0' covers extreme case - disable cache to maximize memory size of executors.")
    .intConf
    .createWithDefault(2)

  val STREAMING_AGGREGATION_STATE_FORMAT_VERSION =
    buildConf("spark.sql.streaming.aggregation.stateFormatVersion")
      .internal()
      .doc("State format version used by streaming aggregation operations in a streaming query. " +
        "State between versions are tend to be incompatible, so state format version shouldn't " +
        "be modified after running.")
      .intConf
      .checkValue(v => Set(1, 2).contains(v), "Valid versions are 1 and 2")
      .createWithDefault(2)

  val UNSUPPORTED_OPERATION_CHECK_ENABLED =
    buildConf("spark.sql.streaming.unsupportedOperationCheck")
      .internal()
      .doc("When true, the logical plan for streaming query will be checked for unsupported" +
        " operations.")
      .booleanConf
      .createWithDefault(true)

  val VARIABLE_SUBSTITUTE_ENABLED =
    buildConf("spark.sql.variable.substitute")
      .doc("This enables substitution using syntax like ${var} ${system:var} and ${env:var}.")
      .booleanConf
      .createWithDefault(true)

  val VARIABLE_SUBSTITUTE_DEPTH =
    buildConf("spark.sql.variable.substitute.depth")
      .internal()
      .doc("Deprecated: The maximum replacements the substitution engine will do.")
      .intConf
      .createWithDefault(40)

  val ENABLE_TWOLEVEL_AGG_MAP =
    buildConf("spark.sql.codegen.aggregate.map.twolevel.enabled")
      .internal()
      .doc("Enable two-level aggregate hash map. When enabled, records will first be " +
        "inserted/looked-up at a 1st-level, small, fast map, and then fallback to a " +
        "2nd-level, larger, slower map when 1st level is full or keys cannot be found. " +
        "When disabled, records go directly to the 2nd level. Defaults to true.")
      .booleanConf
      .createWithDefault(true)

  val MAX_NESTED_VIEW_DEPTH =
    buildConf("spark.sql.view.maxNestedViewDepth")
      .internal()
      .doc("The maximum depth of a view reference in a nested view. A nested view may reference " +
        "other nested views, the dependencies are organized in a directed acyclic graph (DAG). " +
        "However the DAG depth may become too large and cause unexpected behavior. This " +
        "configuration puts a limit on this: when the depth of a view exceeds this value during " +
        "analysis, we terminate the resolution to avoid potential errors.")
      .intConf
      .checkValue(depth => depth > 0, "The maximum depth of a view reference in a nested view " +
        "must be positive.")
      .createWithDefault(100)

  val STREAMING_FILE_COMMIT_PROTOCOL_CLASS =
    buildConf("spark.sql.streaming.commitProtocolClass")
      .internal()
      .stringConf
      .createWithDefault("org.apache.spark.sql.execution.streaming.ManifestFileCommitProtocol")

  val STREAMING_MULTIPLE_WATERMARK_POLICY =
    buildConf("spark.sql.streaming.multipleWatermarkPolicy")
      .doc("Policy to calculate the global watermark value when there are multiple watermark " +
        "operators in a streaming query. The default value is 'min' which chooses " +
        "the minimum watermark reported across multiple operators. Other alternative value is" +
        "'max' which chooses the maximum across multiple operators." +
        "Note: This configuration cannot be changed between query restarts from the same " +
        "checkpoint location.")
      .stringConf
      .transform(_.toLowerCase(Locale.ROOT))
      .checkValue(
        str => Set("min", "max").contains(str),
        "Invalid value for 'spark.sql.streaming.multipleWatermarkPolicy'. " +
          "Valid values are 'min' and 'max'")
      .createWithDefault("min") // must be same as MultipleWatermarkPolicy.DEFAULT_POLICY_NAME

  val OBJECT_AGG_SORT_BASED_FALLBACK_THRESHOLD =
    buildConf("spark.sql.objectHashAggregate.sortBased.fallbackThreshold")
      .internal()
      .doc("In the case of ObjectHashAggregateExec, when the size of the in-memory hash map " +
        "grows too large, we will fall back to sort-based aggregation. This option sets a row " +
        "count threshold for the size of the hash map.")
      .intConf
      // We are trying to be conservative and use a relatively small default count threshold here
      // since the state object of some TypedImperativeAggregate function can be quite large (e.g.
      // percentile_approx).
      .createWithDefault(128)

  val USE_OBJECT_HASH_AGG = buildConf("spark.sql.execution.useObjectHashAggregateExec")
    .internal()
    .doc("Decides if we use ObjectHashAggregateExec")
    .booleanConf
    .createWithDefault(true)

  val FILE_SINK_LOG_DELETION = buildConf("spark.sql.streaming.fileSink.log.deletion")
    .internal()
    .doc("Whether to delete the expired log files in file stream sink.")
    .booleanConf
    .createWithDefault(true)

  val FILE_SINK_LOG_COMPACT_INTERVAL =
    buildConf("spark.sql.streaming.fileSink.log.compactInterval")
      .internal()
      .doc("Number of log files after which all the previous files " +
        "are compacted into the next log file.")
      .intConf
      .createWithDefault(10)

  val FILE_SINK_LOG_CLEANUP_DELAY =
    buildConf("spark.sql.streaming.fileSink.log.cleanupDelay")
      .internal()
      .doc("How long that a file is guaranteed to be visible for all readers.")
      .timeConf(TimeUnit.MILLISECONDS)
      .createWithDefault(TimeUnit.MINUTES.toMillis(10)) // 10 minutes

  val FILE_SOURCE_LOG_DELETION = buildConf("spark.sql.streaming.fileSource.log.deletion")
    .internal()
    .doc("Whether to delete the expired log files in file stream source.")
    .booleanConf
    .createWithDefault(true)

  val FILE_SOURCE_LOG_COMPACT_INTERVAL =
    buildConf("spark.sql.streaming.fileSource.log.compactInterval")
      .internal()
      .doc("Number of log files after which all the previous files " +
        "are compacted into the next log file.")
      .intConf
      .createWithDefault(10)

  val FILE_SOURCE_LOG_CLEANUP_DELAY =
    buildConf("spark.sql.streaming.fileSource.log.cleanupDelay")
      .internal()
      .doc("How long in milliseconds a file is guaranteed to be visible for all readers.")
      .timeConf(TimeUnit.MILLISECONDS)
      .createWithDefault(TimeUnit.MINUTES.toMillis(10)) // 10 minutes

  val STREAMING_SCHEMA_INFERENCE =
    buildConf("spark.sql.streaming.schemaInference")
      .internal()
      .doc("Whether file-based streaming sources will infer its own schema")
      .booleanConf
      .createWithDefault(false)

  val STREAMING_POLLING_DELAY =
    buildConf("spark.sql.streaming.pollingDelay")
      .internal()
      .doc("How long to delay polling new data when no data is available")
      .timeConf(TimeUnit.MILLISECONDS)
      .createWithDefault(10L)

  val STREAMING_NO_DATA_PROGRESS_EVENT_INTERVAL =
    buildConf("spark.sql.streaming.noDataProgressEventInterval")
      .internal()
      .doc("How long to wait between two progress events when there is no data")
      .timeConf(TimeUnit.MILLISECONDS)
      .createWithDefault(10000L)

  val STREAMING_NO_DATA_MICRO_BATCHES_ENABLED =
    buildConf("spark.sql.streaming.noDataMicroBatches.enabled")
      .doc(
        "Whether streaming micro-batch engine will execute batches without data " +
          "for eager state management for stateful streaming queries.")
      .booleanConf
      .createWithDefault(true)

  val STREAMING_METRICS_ENABLED =
    buildConf("spark.sql.streaming.metricsEnabled")
      .doc("Whether Dropwizard/Codahale metrics will be reported for active streaming queries.")
      .booleanConf
      .createWithDefault(false)

  val STREAMING_PROGRESS_RETENTION =
    buildConf("spark.sql.streaming.numRecentProgressUpdates")
      .doc("The number of progress updates to retain for a streaming query")
      .intConf
      .createWithDefault(100)

  val STREAMING_CHECKPOINT_FILE_MANAGER_CLASS =
    buildConf("spark.sql.streaming.checkpointFileManagerClass")
      .doc("The class used to write checkpoint files atomically. This class must be a subclass " +
        "of the interface CheckpointFileManager.")
      .internal()
      .stringConf

  val PARALLEL_FILE_LISTING_IN_STATS_COMPUTATION =
    buildConf("spark.sql.statistics.parallelFileListingInStatsComputation.enabled")
      .internal()
      .doc("When true, SQL commands use parallel file listing, " +
        "as opposed to single thread listing." +
        "This usually speeds up commands that need to list many directories.")
      .booleanConf
      .createWithDefault(true)

  val ENABLE_FALL_BACK_TO_HDFS_FOR_STATS = buildConf("spark.sql.statistics.fallBackToHdfs")
    .doc("If the table statistics are not available from table metadata enable fall back to hdfs." +
      " This is useful in determining if a table is small enough to use auto broadcast joins.")
    .booleanConf
    .createWithDefault(false)

  val DEFAULT_SIZE_IN_BYTES = buildConf("spark.sql.defaultSizeInBytes")
    .internal()
    .doc("The default table size used in query planning. By default, it is set to Long.MaxValue " +
      s"which is larger than `${AUTO_BROADCASTJOIN_THRESHOLD.key}` to be more conservative. " +
      "That is to say by default the optimizer will not choose to broadcast a table unless it " +
      "knows for sure its size is small enough.")
    .longConf
    .createWithDefault(Long.MaxValue)

  val NDV_MAX_ERROR =
    buildConf("spark.sql.statistics.ndv.maxError")
      .internal()
      .doc("The maximum estimation error allowed in HyperLogLog++ algorithm when generating " +
        "column level statistics.")
      .doubleConf
      .createWithDefault(0.05)

  val HISTOGRAM_ENABLED =
    buildConf("spark.sql.statistics.histogram.enabled")
      .doc("Generates histograms when computing column statistics if enabled. Histograms can " +
        "provide better estimation accuracy. Currently, Spark only supports equi-height " +
        "histogram. Note that collecting histograms takes extra cost. For example, collecting " +
        "column statistics usually takes only one table scan, but generating equi-height " +
        "histogram will cause an extra table scan.")
      .booleanConf
      .createWithDefault(false)

  val HISTOGRAM_NUM_BINS =
    buildConf("spark.sql.statistics.histogram.numBins")
      .internal()
      .doc("The number of bins when generating histograms.")
      .intConf
      .checkValue(num => num > 1, "The number of bins must be larger than 1.")
      .createWithDefault(254)

  val PERCENTILE_ACCURACY =
    buildConf("spark.sql.statistics.percentile.accuracy")
      .internal()
      .doc("Accuracy of percentile approximation when generating equi-height histograms. " +
        "Larger value means better accuracy. The relative error can be deduced by " +
        "1.0 / PERCENTILE_ACCURACY.")
      .intConf
      .createWithDefault(10000)

  val AUTO_SIZE_UPDATE_ENABLED =
    buildConf("spark.sql.statistics.size.autoUpdate.enabled")
      .doc("Enables automatic update for table size once table's data is changed. Note that if " +
        "the total number of files of the table is very large, this can be expensive and slow " +
        "down data change commands.")
      .booleanConf
      .createWithDefault(false)

  val CBO_ENABLED =
    buildConf("spark.sql.cbo.enabled")
      .doc("Enables CBO for estimation of plan statistics when set true.")
      .booleanConf
      .createWithDefault(false)

  val JOIN_REORDER_ENABLED =
    buildConf("spark.sql.cbo.joinReorder.enabled")
      .doc("Enables join reorder in CBO.")
      .booleanConf
      .createWithDefault(false)

  val JOIN_REORDER_DP_THRESHOLD =
    buildConf("spark.sql.cbo.joinReorder.dp.threshold")
      .doc("The maximum number of joined nodes allowed in the dynamic programming algorithm.")
      .intConf
      .checkValue(number => number > 0, "The maximum number must be a positive integer.")
      .createWithDefault(12)

  val JOIN_REORDER_CARD_WEIGHT =
    buildConf("spark.sql.cbo.joinReorder.card.weight")
      .internal()
      .doc("The weight of cardinality (number of rows) for plan cost comparison in join reorder: " +
        "rows * weight + size * (1 - weight).")
      .doubleConf
      .checkValue(weight => weight >= 0 && weight <= 1, "The weight value must be in [0, 1].")
      .createWithDefault(0.7)

  val JOIN_REORDER_DP_STAR_FILTER =
    buildConf("spark.sql.cbo.joinReorder.dp.star.filter")
      .doc("Applies star-join filter heuristics to cost based join enumeration.")
      .booleanConf
      .createWithDefault(false)

  val STARSCHEMA_DETECTION = buildConf("spark.sql.cbo.starSchemaDetection")
    .doc("When true, it enables join reordering based on star schema detection. ")
    .booleanConf
    .createWithDefault(false)

  val STARSCHEMA_FACT_TABLE_RATIO = buildConf("spark.sql.cbo.starJoinFTRatio")
    .internal()
    .doc("Specifies the upper limit of the ratio between the largest fact tables" +
      " for a star join to be considered. ")
    .doubleConf
    .createWithDefault(0.9)

  val SESSION_LOCAL_TIMEZONE =
    buildConf("spark.sql.session.timeZone")
      .doc("""The ID of session local timezone, e.g. "GMT", "America/Los_Angeles", etc.""")
      .stringConf
      .createWithDefaultFunction(() => TimeZone.getDefault.getID)

  val WINDOW_EXEC_BUFFER_IN_MEMORY_THRESHOLD =
    buildConf("spark.sql.windowExec.buffer.in.memory.threshold")
      .internal()
      .doc("Threshold for number of rows guaranteed to be held in memory by the window operator")
      .intConf
      .createWithDefault(4096)

  val WINDOW_EXEC_BUFFER_SPILL_THRESHOLD =
    buildConf("spark.sql.windowExec.buffer.spill.threshold")
      .internal()
      .doc("Threshold for number of rows to be spilled by window operator")
      .intConf
      .createWithDefault(SHUFFLE_SPILL_NUM_ELEMENTS_FORCE_SPILL_THRESHOLD.defaultValue.get)

  val SORT_MERGE_JOIN_EXEC_BUFFER_IN_MEMORY_THRESHOLD =
    buildConf("spark.sql.sortMergeJoinExec.buffer.in.memory.threshold")
      .internal()
      .doc("Threshold for number of rows guaranteed to be held in memory by the sort merge " +
        "join operator")
      .intConf
      .createWithDefault(ByteArrayMethods.MAX_ROUNDED_ARRAY_LENGTH)

  val SORT_MERGE_JOIN_EXEC_BUFFER_SPILL_THRESHOLD =
    buildConf("spark.sql.sortMergeJoinExec.buffer.spill.threshold")
      .internal()
      .doc("Threshold for number of rows to be spilled by sort merge join operator")
      .intConf
      .createWithDefault(SHUFFLE_SPILL_NUM_ELEMENTS_FORCE_SPILL_THRESHOLD.defaultValue.get)

  val CARTESIAN_PRODUCT_EXEC_BUFFER_IN_MEMORY_THRESHOLD =
    buildConf("spark.sql.cartesianProductExec.buffer.in.memory.threshold")
      .internal()
      .doc("Threshold for number of rows guaranteed to be held in memory by the cartesian " +
        "product operator")
      .intConf
      .createWithDefault(4096)

  val CARTESIAN_PRODUCT_EXEC_BUFFER_SPILL_THRESHOLD =
    buildConf("spark.sql.cartesianProductExec.buffer.spill.threshold")
      .internal()
      .doc("Threshold for number of rows to be spilled by cartesian product operator")
      .intConf
      .createWithDefault(SHUFFLE_SPILL_NUM_ELEMENTS_FORCE_SPILL_THRESHOLD.defaultValue.get)

  val SUPPORT_QUOTED_REGEX_COLUMN_NAME = buildConf("spark.sql.parser.quotedRegexColumnNames")
    .doc("When true, quoted Identifiers (using backticks) in SELECT statement are interpreted" +
      " as regular expressions.")
    .booleanConf
    .createWithDefault(false)

  val RANGE_EXCHANGE_SAMPLE_SIZE_PER_PARTITION =
    buildConf("spark.sql.execution.rangeExchange.sampleSizePerPartition")
      .internal()
      .doc("Number of points to sample per partition in order to determine the range boundaries" +
          " for range partitioning, typically used in global sorting (without limit).")
      .intConf
      .createWithDefault(100)

  val ARROW_EXECUTION_ENABLED =
    buildConf("spark.sql.execution.arrow.enabled")
      .doc("When true, make use of Apache Arrow for columnar data transfers. Currently available " +
        "for use with pyspark.sql.DataFrame.toPandas, and " +
        "pyspark.sql.SparkSession.createDataFrame when its input is a Pandas DataFrame. " +
        "The following data types are unsupported: " +
        "BinaryType, MapType, ArrayType of TimestampType, and nested StructType.")
      .booleanConf
      .createWithDefault(false)

  val ARROW_FALLBACK_ENABLED =
    buildConf("spark.sql.execution.arrow.fallback.enabled")
      .doc(s"When true, optimizations enabled by '${ARROW_EXECUTION_ENABLED.key}' will " +
        "fallback automatically to non-optimized implementations if an error occurs.")
      .booleanConf
      .createWithDefault(true)

  val ARROW_EXECUTION_MAX_RECORDS_PER_BATCH =
    buildConf("spark.sql.execution.arrow.maxRecordsPerBatch")
      .doc("When using Apache Arrow, limit the maximum number of records that can be written " +
        "to a single ArrowRecordBatch in memory. If set to zero or negative there is no limit.")
      .intConf
      .createWithDefault(10000)

  val PANDAS_RESPECT_SESSION_LOCAL_TIMEZONE =
    buildConf("spark.sql.execution.pandas.respectSessionTimeZone")
      .internal()
      .doc("When true, make Pandas DataFrame with timestamp type respecting session local " +
        "timezone when converting to/from Pandas DataFrame. This configuration will be " +
        "deprecated in the future releases.")
      .booleanConf
      .createWithDefault(true)

  val PANDAS_GROUPED_MAP_ASSIGN_COLUMNS_BY_NAME =
    buildConf("spark.sql.legacy.execution.pandas.groupedMap.assignColumnsByName")
      .internal()
      .doc("When true, columns will be looked up by name if labeled with a string and fallback " +
        "to use position if not. When false, a grouped map Pandas UDF will assign columns from " +
        "the returned Pandas DataFrame based on position, regardless of column label type. " +
        "This configuration will be deprecated in future releases.")
      .booleanConf
      .createWithDefault(true)

  val REPLACE_EXCEPT_WITH_FILTER = buildConf("spark.sql.optimizer.replaceExceptWithFilter")
    .internal()
    .doc("When true, the apply function of the rule verifies whether the right node of the" +
      " except operation is of type Filter or Project followed by Filter. If yes, the rule" +
      " further verifies 1) Excluding the filter operations from the right (as well as the" +
      " left node, if any) on the top, whether both the nodes evaluates to a same result." +
      " 2) The left and right nodes don't contain any SubqueryExpressions. 3) The output" +
      " column names of the left node are distinct. If all the conditions are met, the" +
      " rule will replace the except operation with a Filter by flipping the filter" +
      " condition(s) of the right node.")
    .booleanConf
    .createWithDefault(true)

  val DECIMAL_OPERATIONS_ALLOW_PREC_LOSS =
    buildConf("spark.sql.decimalOperations.allowPrecisionLoss")
      .internal()
      .doc("When true (default), establishing the result type of an arithmetic operation " +
        "happens according to Hive behavior and SQL ANSI 2011 specification, ie. rounding the " +
        "decimal part of the result if an exact representation is not possible. Otherwise, NULL " +
        "is returned in those cases, as previously.")
      .booleanConf
      .createWithDefault(true)

  val LITERAL_PICK_MINIMUM_PRECISION =
    buildConf("spark.sql.legacy.literal.pickMinimumPrecision")
      .internal()
      .doc("When integral literal is used in decimal operations, pick a minimum precision " +
        "required by the literal if this config is true, to make the resulting precision and/or " +
        "scale smaller. This can reduce the possibility of precision lose and/or overflow.")
      .booleanConf
      .createWithDefault(true)

  val SQL_OPTIONS_REDACTION_PATTERN =
    buildConf("spark.sql.redaction.options.regex")
      .doc("Regex to decide which keys in a Spark SQL command's options map contain sensitive " +
        "information. The values of options whose names that match this regex will be redacted " +
        "in the explain output. This redaction is applied on top of the global redaction " +
        s"configuration defined by ${SECRET_REDACTION_PATTERN.key}.")
    .regexConf
    .createWithDefault("(?i)url".r)

  val SQL_STRING_REDACTION_PATTERN =
    buildConf("spark.sql.redaction.string.regex")
      .doc("Regex to decide which parts of strings produced by Spark contain sensitive " +
        "information. When this regex matches a string part, that string part is replaced by a " +
        "dummy value. This is currently used to redact the output of SQL explain commands. " +
        "When this conf is not set, the value from `spark.redaction.string.regex` is used.")
      .fallbackConf(org.apache.spark.internal.config.STRING_REDACTION_PATTERN)

  val CONCAT_BINARY_AS_STRING = buildConf("spark.sql.function.concatBinaryAsString")
    .doc("When this option is set to false and all inputs are binary, `functions.concat` returns " +
      "an output as binary. Otherwise, it returns as a string. ")
    .booleanConf
    .createWithDefault(false)

  val ELT_OUTPUT_AS_STRING = buildConf("spark.sql.function.eltOutputAsString")
    .doc("When this option is set to false and all inputs are binary, `elt` returns " +
      "an output as binary. Otherwise, it returns as a string. ")
    .booleanConf
    .createWithDefault(false)

  val ALLOW_CREATING_MANAGED_TABLE_USING_NONEMPTY_LOCATION =
    buildConf("spark.sql.legacy.allowCreatingManagedTableUsingNonemptyLocation")
    .internal()
    .doc("When this option is set to true, creating managed tables with nonempty location " +
      "is allowed. Otherwise, an analysis exception is thrown. ")
    .booleanConf
    .createWithDefault(false)

  val CONTINUOUS_STREAMING_EXECUTOR_QUEUE_SIZE =
    buildConf("spark.sql.streaming.continuous.executorQueueSize")
    .internal()
    .doc("The size (measured in number of rows) of the queue used in continuous execution to" +
      " buffer the results of a ContinuousDataReader.")
    .intConf
    .createWithDefault(1024)

  val CONTINUOUS_STREAMING_EXECUTOR_POLL_INTERVAL_MS =
    buildConf("spark.sql.streaming.continuous.executorPollIntervalMs")
      .internal()
      .doc("The interval at which continuous execution readers will poll to check whether" +
        " the epoch has advanced on the driver.")
      .timeConf(TimeUnit.MILLISECONDS)
      .createWithDefault(100)

  val DISABLED_V2_STREAMING_WRITERS = buildConf("spark.sql.streaming.disabledV2Writers")
    .internal()
    .doc("A comma-separated list of fully qualified data source register class names for which" +
      " StreamWriteSupport is disabled. Writes to these sources will fall back to the V1 Sinks.")
    .stringConf
    .createWithDefault("")

  val DISABLED_V2_STREAMING_MICROBATCH_READERS =
    buildConf("spark.sql.streaming.disabledV2MicroBatchReaders")
      .internal()
      .doc(
        "A comma-separated list of fully qualified data source register class names for which " +
          "MicroBatchReadSupport is disabled. Reads from these sources will fall back to the " +
          "V1 Sources.")
      .stringConf
      .createWithDefault("")

  object PartitionOverwriteMode extends Enumeration {
    val STATIC, DYNAMIC = Value
  }

  val PARTITION_OVERWRITE_MODE =
    buildConf("spark.sql.sources.partitionOverwriteMode")
      .doc("When INSERT OVERWRITE a partitioned data source table, we currently support 2 modes: " +
        "static and dynamic. In static mode, Spark deletes all the partitions that match the " +
        "partition specification(e.g. PARTITION(a=1,b)) in the INSERT statement, before " +
        "overwriting. In dynamic mode, Spark doesn't delete partitions ahead, and only overwrite " +
        "those partitions that have data written into it at runtime. By default we use static " +
        "mode to keep the same behavior of Spark prior to 2.3. Note that this config doesn't " +
        "affect Hive serde tables, as they are always overwritten with dynamic mode. This can " +
        "also be set as an output option for a data source using key partitionOverwriteMode " +
        "(which takes precedence over this setting), e.g. " +
        "dataframe.write.option(\"partitionOverwriteMode\", \"dynamic\").save(path)."
      )
      .stringConf
      .transform(_.toUpperCase(Locale.ROOT))
      .checkValues(PartitionOverwriteMode.values.map(_.toString))
      .createWithDefault(PartitionOverwriteMode.STATIC.toString)

  val SORT_BEFORE_REPARTITION =
    buildConf("spark.sql.execution.sortBeforeRepartition")
      .internal()
      .doc("When perform a repartition following a shuffle, the output row ordering would be " +
        "nondeterministic. If some downstream stages fail and some tasks of the repartition " +
        "stage retry, these tasks may generate different data, and that can lead to correctness " +
        "issues. Turn on this config to insert a local sort before actually doing repartition " +
        "to generate consistent repartition results. The performance of repartition() may go " +
        "down since we insert extra local sort before it.")
        .booleanConf
        .createWithDefault(true)

  val NESTED_SCHEMA_PRUNING_ENABLED =
    buildConf("spark.sql.optimizer.nestedSchemaPruning.enabled")
      .internal()
      .doc("Prune nested fields from a logical relation's output which are unnecessary in " +
        "satisfying a query. This optimization allows columnar file format readers to avoid " +
        "reading unnecessary nested column data. Currently Parquet is the only data source that " +
        "implements this optimization.")
      .booleanConf
      .createWithDefault(false)

  val TOP_K_SORT_FALLBACK_THRESHOLD =
    buildConf("spark.sql.execution.topKSortFallbackThreshold")
      .internal()
      .doc("In SQL queries with a SORT followed by a LIMIT like " +
          "'SELECT x FROM t ORDER BY y LIMIT m', if m is under this threshold, do a top-K sort" +
          " in memory, otherwise do a global sort which spills to disk if necessary.")
      .intConf
      .createWithDefault(ByteArrayMethods.MAX_ROUNDED_ARRAY_LENGTH)

  object Deprecated {
    val MAPRED_REDUCE_TASKS = "mapred.reduce.tasks"
  }

  object Replaced {
    val MAPREDUCE_JOB_REDUCES = "mapreduce.job.reduces"
  }

  val CSV_PARSER_COLUMN_PRUNING = buildConf("spark.sql.csv.parser.columnPruning.enabled")
    .internal()
    .doc("If it is set to true, column names of the requested schema are passed to CSV parser. " +
      "Other column values can be ignored during parsing even if they are malformed.")
    .booleanConf
    .createWithDefault(true)

  val REPL_EAGER_EVAL_ENABLED = buildConf("spark.sql.repl.eagerEval.enabled")
    .doc("Enables eager evaluation or not. When true, the top K rows of Dataset will be " +
      "displayed if and only if the REPL supports the eager evaluation. Currently, the " +
      "eager evaluation is supported in PySpark and SparkR. In PySpark, for the notebooks like " +
      "Jupyter, the HTML table (generated by _repr_html_) will be returned. For plain Python " +
      "REPL, the returned outputs are formatted like dataframe.show(). In SparkR, the returned " +
      "outputs are showed similar to R data.frame would.")
    .booleanConf
    .createWithDefault(false)

  val REPL_EAGER_EVAL_MAX_NUM_ROWS = buildConf("spark.sql.repl.eagerEval.maxNumRows")
    .doc("The max number of rows that are returned by eager evaluation. This only takes " +
      s"effect when ${REPL_EAGER_EVAL_ENABLED.key} is set to true. The valid range of this " +
      "config is from 0 to (Int.MaxValue - 1), so the invalid config like negative and " +
      "greater than (Int.MaxValue - 1) will be normalized to 0 and (Int.MaxValue - 1).")
    .intConf
    .createWithDefault(20)

  val REPL_EAGER_EVAL_TRUNCATE = buildConf("spark.sql.repl.eagerEval.truncate")
    .doc("The max number of characters for each cell that is returned by eager evaluation. " +
      s"This only takes effect when ${REPL_EAGER_EVAL_ENABLED.key} is set to true.")
    .intConf
    .createWithDefault(20)

  val FAST_HASH_AGGREGATE_MAX_ROWS_CAPACITY_BIT =
    buildConf("spark.sql.codegen.aggregate.fastHashMap.capacityBit")
      .internal()
      .doc("Capacity for the max number of rows to be held in memory " +
        "by the fast hash aggregate product operator. The bit is not for actual value, " +
        "but the actual numBuckets is determined by loadFactor " +
        "(e.g: default bit value 16 , the actual numBuckets is ((1 << 16) / 0.5).")
      .intConf
      .checkValue(bit => bit >= 10 && bit <= 30, "The bit value must be in [10, 30].")
      .createWithDefault(16)

  val AVRO_COMPRESSION_CODEC = buildConf("spark.sql.avro.compression.codec")
    .doc("Compression codec used in writing of AVRO files. Supported codecs: " +
      "uncompressed, deflate, snappy, bzip2 and xz. Default codec is snappy.")
    .stringConf
    .checkValues(Set("uncompressed", "deflate", "snappy", "bzip2", "xz"))
    .createWithDefault("snappy")

  val AVRO_DEFLATE_LEVEL = buildConf("spark.sql.avro.deflate.level")
    .doc("Compression level for the deflate codec used in writing of AVRO files. " +
      "Valid value must be in the range of from 1 to 9 inclusive or -1. " +
      "The default value is -1 which corresponds to 6 level in the current implementation.")
    .intConf
    .checkValues((1 to 9).toSet + Deflater.DEFAULT_COMPRESSION)
    .createWithDefault(Deflater.DEFAULT_COMPRESSION)

  val COMPARE_DATE_TIMESTAMP_IN_TIMESTAMP =
    buildConf("spark.sql.legacy.compareDateTimestampInTimestamp")
      .internal()
      .doc("When true (default), compare Date with Timestamp after converting both sides to " +
        "Timestamp. This behavior is compatible with Hive 2.2 or later. See HIVE-15236. " +
        "When false, restore the behavior prior to Spark 2.4. Compare Date with Timestamp after " +
        "converting both sides to string. This config will be removed in Spark 3.0.")
      .booleanConf
      .createWithDefault(true)

  val LEGACY_SIZE_OF_NULL = buildConf("spark.sql.legacy.sizeOfNull")
    .doc("If it is set to true, size of null returns -1. This behavior was inherited from Hive. " +
      "The size function returns null for null input if the flag is disabled.")
    .booleanConf
    .createWithDefault(true)

  val LEGACY_REPLACE_DATABRICKS_SPARK_AVRO_ENABLED =
    buildConf("spark.sql.legacy.replaceDatabricksSparkAvro.enabled")
      .doc("If it is set to true, the data source provider com.databricks.spark.avro is mapped " +
        "to the built-in but external Avro data source module for backward compatibility.")
      .booleanConf
      .createWithDefault(true)

  val LEGACY_SETOPS_PRECEDENCE_ENABLED =
    buildConf("spark.sql.legacy.setopsPrecedence.enabled")
      .internal()
      .doc("When set to true and the order of evaluation is not specified by parentheses, the " +
        "set operations are performed from left to right as they appear in the query. When set " +
        "to false and order of evaluation is not specified by parentheses, INTERSECT operations " +
        "are performed before any UNION, EXCEPT and MINUS operations.")
      .booleanConf
      .createWithDefault(false)

  val LEGACY_INTEGRALDIVIDE_RETURN_LONG = buildConf("spark.sql.legacy.integralDivide.returnBigint")
    .doc("If it is set to true, the div operator returns always a bigint. This behavior was " +
      "inherited from Hive. Otherwise, the return type is the data type of the operands.")
    .internal()
    .booleanConf
    .createWithDefault(false)

  val LEGACY_HAVING_WITHOUT_GROUP_BY_AS_WHERE =
    buildConf("spark.sql.legacy.parser.havingWithoutGroupByAsWhere")
      .internal()
      .doc("If it is set to true, the parser will treat HAVING without GROUP BY as a normal " +
        "WHERE, which does not follow SQL standard.")
      .booleanConf
      .createWithDefault(false)

<<<<<<< HEAD
  val NAME_NON_STRUCT_GROUPING_KEY_AS_VALUE =
    buildConf("spark.sql.legacy.dataset.nameNonStructGroupingKeyAsValue")
      .internal()
      .doc("When set to true, the key attribute resulted from running `Dataset.groupByKey` " +
        "for non-struct key type, will be named as `value`, following the behavior of Spark " +
        "version 2.4 and earlier.")
      .booleanConf
      .createWithDefault(false)

  val MAX_TO_STRING_FIELDS = buildConf("spark.sql.debug.maxToStringFields")
    .doc("Maximum number of fields of sequence-like entries can be converted to strings " +
      "in debug output. Any elements beyond the limit will be dropped and replaced by a" +
      """ "... N more fields" placeholder.""")
    .intConf
    .createWithDefault(25)
=======
  val MAX_REPEATED_ALIAS_SIZE =
    buildConf("spark.sql.maxRepeatedAliasSize")
      .internal()
      .doc("The maximum size of alias expression that will be substituted multiple times " +
        "(size defined by the number of nodes in the expression tree). " +
        "Used by the CollapseProject optimizer, and PhysicalOperation.")
      .intConf
      .createWithDefault(100)
>>>>>>> a51fa9c6
}

/**
 * A class that enables the setting and getting of mutable config parameters/hints.
 *
 * In the presence of a SQLContext, these can be set and queried by passing SET commands
 * into Spark SQL's query functions (i.e. sql()). Otherwise, users of this class can
 * modify the hints by programmatically calling the setters and getters of this class.
 *
 * SQLConf is thread-safe (internally synchronized, so safe to be used in multiple threads).
 */
class SQLConf extends Serializable with Logging {
  import SQLConf._

  /** Only low degree of contention is expected for conf, thus NOT using ConcurrentHashMap. */
  @transient protected[spark] val settings = java.util.Collections.synchronizedMap(
    new java.util.HashMap[String, String]())

  @transient protected val reader = new ConfigReader(settings)

  /** ************************ Spark SQL Params/Hints ******************* */

  def optimizerExcludedRules: Option[String] = getConf(OPTIMIZER_EXCLUDED_RULES)

  def optimizerMaxIterations: Int = getConf(OPTIMIZER_MAX_ITERATIONS)

  def optimizerInSetConversionThreshold: Int = getConf(OPTIMIZER_INSET_CONVERSION_THRESHOLD)

  def optimizerPlanChangeLogLevel: String = getConf(OPTIMIZER_PLAN_CHANGE_LOG_LEVEL)

  def optimizerPlanChangeRules: Option[String] = getConf(OPTIMIZER_PLAN_CHANGE_LOG_RULES)

  def stateStoreProviderClass: String = getConf(STATE_STORE_PROVIDER_CLASS)

  def stateStoreMinDeltasForSnapshot: Int = getConf(STATE_STORE_MIN_DELTAS_FOR_SNAPSHOT)

  def checkpointLocation: Option[String] = getConf(CHECKPOINT_LOCATION)

  def isUnsupportedOperationCheckEnabled: Boolean = getConf(UNSUPPORTED_OPERATION_CHECK_ENABLED)

  def streamingFileCommitProtocolClass: String = getConf(STREAMING_FILE_COMMIT_PROTOCOL_CLASS)

  def fileSinkLogDeletion: Boolean = getConf(FILE_SINK_LOG_DELETION)

  def fileSinkLogCompactInterval: Int = getConf(FILE_SINK_LOG_COMPACT_INTERVAL)

  def fileSinkLogCleanupDelay: Long = getConf(FILE_SINK_LOG_CLEANUP_DELAY)

  def fileSourceLogDeletion: Boolean = getConf(FILE_SOURCE_LOG_DELETION)

  def fileSourceLogCompactInterval: Int = getConf(FILE_SOURCE_LOG_COMPACT_INTERVAL)

  def fileSourceLogCleanupDelay: Long = getConf(FILE_SOURCE_LOG_CLEANUP_DELAY)

  def streamingSchemaInference: Boolean = getConf(STREAMING_SCHEMA_INFERENCE)

  def streamingPollingDelay: Long = getConf(STREAMING_POLLING_DELAY)

  def streamingNoDataProgressEventInterval: Long =
    getConf(STREAMING_NO_DATA_PROGRESS_EVENT_INTERVAL)

  def streamingNoDataMicroBatchesEnabled: Boolean =
    getConf(STREAMING_NO_DATA_MICRO_BATCHES_ENABLED)

  def streamingMetricsEnabled: Boolean = getConf(STREAMING_METRICS_ENABLED)

  def streamingProgressRetention: Int = getConf(STREAMING_PROGRESS_RETENTION)

  def filesMaxPartitionBytes: Long = getConf(FILES_MAX_PARTITION_BYTES)

  def filesOpenCostInBytes: Long = getConf(FILES_OPEN_COST_IN_BYTES)

  def ignoreCorruptFiles: Boolean = getConf(IGNORE_CORRUPT_FILES)

  def ignoreMissingFiles: Boolean = getConf(IGNORE_MISSING_FILES)

  def maxRecordsPerFile: Long = getConf(MAX_RECORDS_PER_FILE)

  def useCompression: Boolean = getConf(COMPRESS_CACHED)

  def orcCompressionCodec: String = getConf(ORC_COMPRESSION)

  def orcVectorizedReaderEnabled: Boolean = getConf(ORC_VECTORIZED_READER_ENABLED)

  def orcVectorizedReaderBatchSize: Int = getConf(ORC_VECTORIZED_READER_BATCH_SIZE)

  def parquetCompressionCodec: String = getConf(PARQUET_COMPRESSION)

  def parquetVectorizedReaderEnabled: Boolean = getConf(PARQUET_VECTORIZED_READER_ENABLED)

  def parquetPartitionPruningEnabled: Boolean = getConf(PARQUET_PARTITION_PRUNING_ENABLED)

  def parquetVectorizedReaderBatchSize: Int = getConf(PARQUET_VECTORIZED_READER_BATCH_SIZE)

  def columnBatchSize: Int = getConf(COLUMN_BATCH_SIZE)

  def cacheVectorizedReaderEnabled: Boolean = getConf(CACHE_VECTORIZED_READER_ENABLED)

  def numShufflePartitions: Int = getConf(SHUFFLE_PARTITIONS)

  def targetPostShuffleInputSize: Long =
    getConf(SHUFFLE_TARGET_POSTSHUFFLE_INPUT_SIZE)

  def adaptiveExecutionEnabled: Boolean = getConf(ADAPTIVE_EXECUTION_ENABLED)

  def minNumPostShufflePartitions: Int = getConf(SHUFFLE_MIN_NUM_POSTSHUFFLE_PARTITIONS)

  def maxNumPostShufflePartitions: Int = getConf(SHUFFLE_MAX_NUM_POSTSHUFFLE_PARTITIONS)

  def minBatchesToRetain: Int = getConf(MIN_BATCHES_TO_RETAIN)

  def maxBatchesToRetainInMemory: Int = getConf(MAX_BATCHES_TO_RETAIN_IN_MEMORY)

  def parquetFilterPushDown: Boolean = getConf(PARQUET_FILTER_PUSHDOWN_ENABLED)

  def parquetFilterPushDownDate: Boolean = getConf(PARQUET_FILTER_PUSHDOWN_DATE_ENABLED)

  def parquetFilterPushDownTimestamp: Boolean = getConf(PARQUET_FILTER_PUSHDOWN_TIMESTAMP_ENABLED)

  def parquetFilterPushDownDecimal: Boolean = getConf(PARQUET_FILTER_PUSHDOWN_DECIMAL_ENABLED)

  def parquetFilterPushDownStringStartWith: Boolean =
    getConf(PARQUET_FILTER_PUSHDOWN_STRING_STARTSWITH_ENABLED)

  def parquetFilterPushDownInFilterThreshold: Int =
    getConf(PARQUET_FILTER_PUSHDOWN_INFILTERTHRESHOLD)

  def orcFilterPushDown: Boolean = getConf(ORC_FILTER_PUSHDOWN_ENABLED)

  def verifyPartitionPath: Boolean = getConf(HIVE_VERIFY_PARTITION_PATH)

  def metastorePartitionPruning: Boolean = getConf(HIVE_METASTORE_PARTITION_PRUNING)

  def manageFilesourcePartitions: Boolean = getConf(HIVE_MANAGE_FILESOURCE_PARTITIONS)

  def filesourcePartitionFileCacheSize: Long = getConf(HIVE_FILESOURCE_PARTITION_FILE_CACHE_SIZE)

  def caseSensitiveInferenceMode: HiveCaseSensitiveInferenceMode.Value =
    HiveCaseSensitiveInferenceMode.withName(getConf(HIVE_CASE_SENSITIVE_INFERENCE))

  def compareDateTimestampInTimestamp : Boolean = getConf(COMPARE_DATE_TIMESTAMP_IN_TIMESTAMP)

  def gatherFastStats: Boolean = getConf(GATHER_FASTSTAT)

  def optimizerMetadataOnly: Boolean = getConf(OPTIMIZER_METADATA_ONLY)

  def wholeStageEnabled: Boolean = getConf(WHOLESTAGE_CODEGEN_ENABLED)

  def wholeStageUseIdInClassName: Boolean = getConf(WHOLESTAGE_CODEGEN_USE_ID_IN_CLASS_NAME)

  def wholeStageMaxNumFields: Int = getConf(WHOLESTAGE_MAX_NUM_FIELDS)

  def codegenFallback: Boolean = getConf(CODEGEN_FALLBACK)

  def codegenComments: Boolean = getConf(StaticSQLConf.CODEGEN_COMMENTS)

  def loggingMaxLinesForCodegen: Int = getConf(CODEGEN_LOGGING_MAX_LINES)

  def hugeMethodLimit: Int = getConf(WHOLESTAGE_HUGE_METHOD_LIMIT)

  def methodSplitThreshold: Int = getConf(CODEGEN_METHOD_SPLIT_THRESHOLD)

  def wholeStageSplitConsumeFuncByOperator: Boolean =
    getConf(WHOLESTAGE_SPLIT_CONSUME_FUNC_BY_OPERATOR)

  def tableRelationCacheSize: Int =
    getConf(StaticSQLConf.FILESOURCE_TABLE_RELATION_CACHE_SIZE)

  def codegenCacheMaxEntries: Int = getConf(StaticSQLConf.CODEGEN_CACHE_MAX_ENTRIES)

  def exchangeReuseEnabled: Boolean = getConf(EXCHANGE_REUSE_ENABLED)

  def caseSensitiveAnalysis: Boolean = getConf(SQLConf.CASE_SENSITIVE)

  def constraintPropagationEnabled: Boolean = getConf(CONSTRAINT_PROPAGATION_ENABLED)

  def escapedStringLiterals: Boolean = getConf(ESCAPED_STRING_LITERALS)

  def fileCompressionFactor: Double = getConf(FILE_COMRESSION_FACTOR)

  def stringRedactionPattern: Option[Regex] = getConf(SQL_STRING_REDACTION_PATTERN)

  def sortBeforeRepartition: Boolean = getConf(SORT_BEFORE_REPARTITION)

  def topKSortFallbackThreshold: Int = getConf(TOP_K_SORT_FALLBACK_THRESHOLD)

  def fastHashAggregateRowMaxCapacityBit: Int = getConf(FAST_HASH_AGGREGATE_MAX_ROWS_CAPACITY_BIT)

  /**
   * Returns the [[Resolver]] for the current configuration, which can be used to determine if two
   * identifiers are equal.
   */
  def resolver: Resolver = {
    if (caseSensitiveAnalysis) {
      org.apache.spark.sql.catalyst.analysis.caseSensitiveResolution
    } else {
      org.apache.spark.sql.catalyst.analysis.caseInsensitiveResolution
    }
  }

  def subexpressionEliminationEnabled: Boolean =
    getConf(SUBEXPRESSION_ELIMINATION_ENABLED)

  def autoBroadcastJoinThreshold: Long = getConf(AUTO_BROADCASTJOIN_THRESHOLD)

  def limitScaleUpFactor: Int = getConf(LIMIT_SCALE_UP_FACTOR)

  def advancedPartitionPredicatePushdownEnabled: Boolean =
    getConf(ADVANCED_PARTITION_PREDICATE_PUSHDOWN)

  def preferSortMergeJoin: Boolean = getConf(PREFER_SORTMERGEJOIN)

  def enableRadixSort: Boolean = getConf(RADIX_SORT_ENABLED)

  def isParquetSchemaMergingEnabled: Boolean = getConf(PARQUET_SCHEMA_MERGING_ENABLED)

  def isParquetSchemaRespectSummaries: Boolean = getConf(PARQUET_SCHEMA_RESPECT_SUMMARIES)

  def parquetOutputCommitterClass: String = getConf(PARQUET_OUTPUT_COMMITTER_CLASS)

  def isParquetBinaryAsString: Boolean = getConf(PARQUET_BINARY_AS_STRING)

  def isParquetINT96AsTimestamp: Boolean = getConf(PARQUET_INT96_AS_TIMESTAMP)

  def isParquetINT96TimestampConversion: Boolean = getConf(PARQUET_INT96_TIMESTAMP_CONVERSION)

  def isParquetINT64AsTimestampMillis: Boolean = getConf(PARQUET_INT64_AS_TIMESTAMP_MILLIS)

  def parquetOutputTimestampType: ParquetOutputTimestampType.Value = {
    val isOutputTimestampTypeSet = settings.containsKey(PARQUET_OUTPUT_TIMESTAMP_TYPE.key)

    if (isParquetINT64AsTimestampMillis && isParquetTimestampAsINT96) {
      // conflicting configs for INT64 and INT96, tie-breaking with PARQUET_OUTPUT_TIMESTAMP_TYPE
      ParquetOutputTimestampType.withName(getConf(PARQUET_OUTPUT_TIMESTAMP_TYPE))
    } else if (!isOutputTimestampTypeSet && isParquetINT64AsTimestampMillis) {
      // If PARQUET_OUTPUT_TIMESTAMP_TYPE is not set and PARQUET_INT64_AS_TIMESTAMP_MILLIS is set,
      // respect PARQUET_INT64_AS_TIMESTAMP_MILLIS and use TIMESTAMP_MILLIS.
      ParquetOutputTimestampType.TIMESTAMP_MILLIS
    } else if (!isOutputTimestampTypeSet && isParquetTimestampAsINT96) {
      // If PARQUET_OUTPUT_TIMESTAMP_TYPE is not set and PARQUET_TIMESTAMP_AS_INT96 is set,
      // respect PARQUET_TIMESTAMP_AS_INT96 and use INT96.
      ParquetOutputTimestampType.INT96
    } else {
      // Otherwise, PARQUET_OUTPUT_TIMESTAMP_TYPE has higher priority.
      ParquetOutputTimestampType.withName(getConf(PARQUET_OUTPUT_TIMESTAMP_TYPE))
    }
  }

  def writeLegacyParquetFormat: Boolean = getConf(PARQUET_WRITE_LEGACY_FORMAT)

  def isParquetTimestampAsINT96: Boolean = getConf(PARQUET_TIMESTAMP_AS_INT96)

  def parquetRecordFilterEnabled: Boolean = getConf(PARQUET_RECORD_FILTER_ENABLED)

  def inMemoryPartitionPruning: Boolean = getConf(IN_MEMORY_PARTITION_PRUNING)

  def offHeapColumnVectorEnabled: Boolean = getConf(COLUMN_VECTOR_OFFHEAP_ENABLED)

  def columnNameOfCorruptRecord: String = getConf(COLUMN_NAME_OF_CORRUPT_RECORD)

  def broadcastTimeout: Long = getConf(BROADCAST_TIMEOUT)

  def defaultDataSourceName: String = getConf(DEFAULT_DATA_SOURCE_NAME)

  def convertCTAS: Boolean = getConf(CONVERT_CTAS)

  def partitionColumnTypeInferenceEnabled: Boolean =
    getConf(SQLConf.PARTITION_COLUMN_TYPE_INFERENCE)

  def fileCommitProtocolClass: String = getConf(SQLConf.FILE_COMMIT_PROTOCOL_CLASS)

  def parallelPartitionDiscoveryThreshold: Int =
    getConf(SQLConf.PARALLEL_PARTITION_DISCOVERY_THRESHOLD)

  def parallelPartitionDiscoveryParallelism: Int =
    getConf(SQLConf.PARALLEL_PARTITION_DISCOVERY_PARALLELISM)

  def bucketingEnabled: Boolean = getConf(SQLConf.BUCKETING_ENABLED)

  def bucketingMaxBuckets: Int = getConf(SQLConf.BUCKETING_MAX_BUCKETS)

  def dataFrameSelfJoinAutoResolveAmbiguity: Boolean =
    getConf(DATAFRAME_SELF_JOIN_AUTO_RESOLVE_AMBIGUITY)

  def dataFrameRetainGroupColumns: Boolean = getConf(DATAFRAME_RETAIN_GROUP_COLUMNS)

  def dataFramePivotMaxValues: Int = getConf(DATAFRAME_PIVOT_MAX_VALUES)

  def runSQLonFile: Boolean = getConf(RUN_SQL_ON_FILES)

  def enableTwoLevelAggMap: Boolean = getConf(ENABLE_TWOLEVEL_AGG_MAP)

  def useObjectHashAggregation: Boolean = getConf(USE_OBJECT_HASH_AGG)

  def objectAggSortBasedFallbackThreshold: Int = getConf(OBJECT_AGG_SORT_BASED_FALLBACK_THRESHOLD)

  def variableSubstituteEnabled: Boolean = getConf(VARIABLE_SUBSTITUTE_ENABLED)

  def variableSubstituteDepth: Int = getConf(VARIABLE_SUBSTITUTE_DEPTH)

  def warehousePath: String = new Path(getConf(StaticSQLConf.WAREHOUSE_PATH)).toString

  def hiveThriftServerSingleSession: Boolean =
    getConf(StaticSQLConf.HIVE_THRIFT_SERVER_SINGLESESSION)

  def orderByOrdinal: Boolean = getConf(ORDER_BY_ORDINAL)

  def groupByOrdinal: Boolean = getConf(GROUP_BY_ORDINAL)

  def groupByAliases: Boolean = getConf(GROUP_BY_ALIASES)

  def crossJoinEnabled: Boolean = getConf(SQLConf.CROSS_JOINS_ENABLED)

  def sessionLocalTimeZone: String = getConf(SQLConf.SESSION_LOCAL_TIMEZONE)

  def parallelFileListingInStatsComputation: Boolean =
    getConf(SQLConf.PARALLEL_FILE_LISTING_IN_STATS_COMPUTATION)

  def fallBackToHdfsForStatsEnabled: Boolean = getConf(ENABLE_FALL_BACK_TO_HDFS_FOR_STATS)

  def defaultSizeInBytes: Long = getConf(DEFAULT_SIZE_IN_BYTES)

  def ndvMaxError: Double = getConf(NDV_MAX_ERROR)

  def histogramEnabled: Boolean = getConf(HISTOGRAM_ENABLED)

  def histogramNumBins: Int = getConf(HISTOGRAM_NUM_BINS)

  def percentileAccuracy: Int = getConf(PERCENTILE_ACCURACY)

  def cboEnabled: Boolean = getConf(SQLConf.CBO_ENABLED)

  def autoSizeUpdateEnabled: Boolean = getConf(SQLConf.AUTO_SIZE_UPDATE_ENABLED)

  def joinReorderEnabled: Boolean = getConf(SQLConf.JOIN_REORDER_ENABLED)

  def joinReorderDPThreshold: Int = getConf(SQLConf.JOIN_REORDER_DP_THRESHOLD)

  def joinReorderCardWeight: Double = getConf(SQLConf.JOIN_REORDER_CARD_WEIGHT)

  def joinReorderDPStarFilter: Boolean = getConf(SQLConf.JOIN_REORDER_DP_STAR_FILTER)

  def windowExecBufferInMemoryThreshold: Int = getConf(WINDOW_EXEC_BUFFER_IN_MEMORY_THRESHOLD)

  def windowExecBufferSpillThreshold: Int = getConf(WINDOW_EXEC_BUFFER_SPILL_THRESHOLD)

  def sortMergeJoinExecBufferInMemoryThreshold: Int =
    getConf(SORT_MERGE_JOIN_EXEC_BUFFER_IN_MEMORY_THRESHOLD)

  def sortMergeJoinExecBufferSpillThreshold: Int =
    getConf(SORT_MERGE_JOIN_EXEC_BUFFER_SPILL_THRESHOLD)

  def cartesianProductExecBufferInMemoryThreshold: Int =
    getConf(CARTESIAN_PRODUCT_EXEC_BUFFER_IN_MEMORY_THRESHOLD)

  def cartesianProductExecBufferSpillThreshold: Int =
    getConf(CARTESIAN_PRODUCT_EXEC_BUFFER_SPILL_THRESHOLD)

  def maxNestedViewDepth: Int = getConf(SQLConf.MAX_NESTED_VIEW_DEPTH)

  def starSchemaDetection: Boolean = getConf(STARSCHEMA_DETECTION)

  def starSchemaFTRatio: Double = getConf(STARSCHEMA_FACT_TABLE_RATIO)

  def supportQuotedRegexColumnName: Boolean = getConf(SUPPORT_QUOTED_REGEX_COLUMN_NAME)

  def rangeExchangeSampleSizePerPartition: Int = getConf(RANGE_EXCHANGE_SAMPLE_SIZE_PER_PARTITION)

  def arrowEnabled: Boolean = getConf(ARROW_EXECUTION_ENABLED)

  def arrowFallbackEnabled: Boolean = getConf(ARROW_FALLBACK_ENABLED)

  def arrowMaxRecordsPerBatch: Int = getConf(ARROW_EXECUTION_MAX_RECORDS_PER_BATCH)

  def pandasRespectSessionTimeZone: Boolean = getConf(PANDAS_RESPECT_SESSION_LOCAL_TIMEZONE)

  def pandasGroupedMapAssignColumnsByName: Boolean =
    getConf(SQLConf.PANDAS_GROUPED_MAP_ASSIGN_COLUMNS_BY_NAME)

  def replaceExceptWithFilter: Boolean = getConf(REPLACE_EXCEPT_WITH_FILTER)

  def decimalOperationsAllowPrecisionLoss: Boolean = getConf(DECIMAL_OPERATIONS_ALLOW_PREC_LOSS)

  def literalPickMinimumPrecision: Boolean = getConf(LITERAL_PICK_MINIMUM_PRECISION)

  def continuousStreamingExecutorQueueSize: Int = getConf(CONTINUOUS_STREAMING_EXECUTOR_QUEUE_SIZE)

  def continuousStreamingExecutorPollIntervalMs: Long =
    getConf(CONTINUOUS_STREAMING_EXECUTOR_POLL_INTERVAL_MS)

  def disabledV2StreamingWriters: String = getConf(DISABLED_V2_STREAMING_WRITERS)

  def disabledV2StreamingMicroBatchReaders: String =
    getConf(DISABLED_V2_STREAMING_MICROBATCH_READERS)

  def concatBinaryAsString: Boolean = getConf(CONCAT_BINARY_AS_STRING)

  def eltOutputAsString: Boolean = getConf(ELT_OUTPUT_AS_STRING)

  def allowCreatingManagedTableUsingNonemptyLocation: Boolean =
    getConf(ALLOW_CREATING_MANAGED_TABLE_USING_NONEMPTY_LOCATION)

  def partitionOverwriteMode: PartitionOverwriteMode.Value =
    PartitionOverwriteMode.withName(getConf(PARTITION_OVERWRITE_MODE))

  def nestedSchemaPruningEnabled: Boolean = getConf(NESTED_SCHEMA_PRUNING_ENABLED)

  def csvColumnPruning: Boolean = getConf(SQLConf.CSV_PARSER_COLUMN_PRUNING)

  def legacySizeOfNull: Boolean = getConf(SQLConf.LEGACY_SIZE_OF_NULL)

  def isReplEagerEvalEnabled: Boolean = getConf(SQLConf.REPL_EAGER_EVAL_ENABLED)

  def replEagerEvalMaxNumRows: Int = getConf(SQLConf.REPL_EAGER_EVAL_MAX_NUM_ROWS)

  def replEagerEvalTruncate: Int = getConf(SQLConf.REPL_EAGER_EVAL_TRUNCATE)

  def avroCompressionCodec: String = getConf(SQLConf.AVRO_COMPRESSION_CODEC)

  def avroDeflateLevel: Int = getConf(SQLConf.AVRO_DEFLATE_LEVEL)

  def replaceDatabricksSparkAvroEnabled: Boolean =
    getConf(SQLConf.LEGACY_REPLACE_DATABRICKS_SPARK_AVRO_ENABLED)

  def setOpsPrecedenceEnforced: Boolean = getConf(SQLConf.LEGACY_SETOPS_PRECEDENCE_ENABLED)

  def integralDivideReturnLong: Boolean = getConf(SQLConf.LEGACY_INTEGRALDIVIDE_RETURN_LONG)

<<<<<<< HEAD
  def nameNonStructGroupingKeyAsValue: Boolean =
    getConf(SQLConf.NAME_NON_STRUCT_GROUPING_KEY_AS_VALUE)

  def maxToStringFields: Int = getConf(SQLConf.MAX_TO_STRING_FIELDS)
=======
  def maxRepeatedAliasSize: Int = getConf(SQLConf.MAX_REPEATED_ALIAS_SIZE)
>>>>>>> a51fa9c6

  /** ********************** SQLConf functionality methods ************ */

  /** Set Spark SQL configuration properties. */
  def setConf(props: Properties): Unit = settings.synchronized {
    props.asScala.foreach { case (k, v) => setConfString(k, v) }
  }

  /** Set the given Spark SQL configuration property using a `string` value. */
  def setConfString(key: String, value: String): Unit = {
    require(key != null, "key cannot be null")
    require(value != null, s"value cannot be null for key: $key")
    val entry = sqlConfEntries.get(key)
    if (entry != null) {
      // Only verify configs in the SQLConf object
      entry.valueConverter(value)
    }
    setConfWithCheck(key, value)
  }

  /** Set the given Spark SQL configuration property. */
  def setConf[T](entry: ConfigEntry[T], value: T): Unit = {
    require(entry != null, "entry cannot be null")
    require(value != null, s"value cannot be null for key: ${entry.key}")
    require(sqlConfEntries.get(entry.key) == entry, s"$entry is not registered")
    setConfWithCheck(entry.key, entry.stringConverter(value))
  }

  /** Return the value of Spark SQL configuration property for the given key. */
  @throws[NoSuchElementException]("if key is not set")
  def getConfString(key: String): String = {
    Option(settings.get(key)).
      orElse {
        // Try to use the default value
        Option(sqlConfEntries.get(key)).map { e => e.stringConverter(e.readFrom(reader)) }
      }.
      getOrElse(throw new NoSuchElementException(key))
  }

  /**
   * Return the value of Spark SQL configuration property for the given key. If the key is not set
   * yet, return `defaultValue`. This is useful when `defaultValue` in ConfigEntry is not the
   * desired one.
   */
  def getConf[T](entry: ConfigEntry[T], defaultValue: T): T = {
    require(sqlConfEntries.get(entry.key) == entry, s"$entry is not registered")
    Option(settings.get(entry.key)).map(entry.valueConverter).getOrElse(defaultValue)
  }

  /**
   * Return the value of Spark SQL configuration property for the given key. If the key is not set
   * yet, return `defaultValue` in [[ConfigEntry]].
   */
  def getConf[T](entry: ConfigEntry[T]): T = {
    require(sqlConfEntries.get(entry.key) == entry, s"$entry is not registered")
    entry.readFrom(reader)
  }

  /**
   * Return the value of an optional Spark SQL configuration property for the given key. If the key
   * is not set yet, returns None.
   */
  def getConf[T](entry: OptionalConfigEntry[T]): Option[T] = {
    require(sqlConfEntries.get(entry.key) == entry, s"$entry is not registered")
    entry.readFrom(reader)
  }

  /**
   * Return the `string` value of Spark SQL configuration property for the given key. If the key is
   * not set yet, return `defaultValue`.
   */
  def getConfString(key: String, defaultValue: String): String = {
    if (defaultValue != null && defaultValue != ConfigEntry.UNDEFINED) {
      val entry = sqlConfEntries.get(key)
      if (entry != null) {
        // Only verify configs in the SQLConf object
        entry.valueConverter(defaultValue)
      }
    }
    Option(settings.get(key)).getOrElse {
      // If the key is not set, need to check whether the config entry is registered and is
      // a fallback conf, so that we can check its parent.
      sqlConfEntries.get(key) match {
        case e: FallbackConfigEntry[_] => getConfString(e.fallback.key, defaultValue)
        case _ => defaultValue
      }
    }
  }

  /**
   * Return all the configuration properties that have been set (i.e. not the default).
   * This creates a new copy of the config properties in the form of a Map.
   */
  def getAllConfs: immutable.Map[String, String] =
    settings.synchronized { settings.asScala.toMap }

  /**
   * Return all the configuration definitions that have been defined in [[SQLConf]]. Each
   * definition contains key, defaultValue and doc.
   */
  def getAllDefinedConfs: Seq[(String, String, String)] = sqlConfEntries.synchronized {
    sqlConfEntries.values.asScala.filter(_.isPublic).map { entry =>
      val displayValue = Option(getConfString(entry.key, null)).getOrElse(entry.defaultValueString)
      (entry.key, displayValue, entry.doc)
    }.toSeq
  }

  /**
   * Redacts the given option map according to the description of SQL_OPTIONS_REDACTION_PATTERN.
   */
  def redactOptions(options: Map[String, String]): Map[String, String] = {
    val regexes = Seq(
      getConf(SQL_OPTIONS_REDACTION_PATTERN),
      SECRET_REDACTION_PATTERN.readFrom(reader))

    regexes.foldLeft(options.toSeq) { case (opts, r) => Utils.redact(Some(r), opts) }.toMap
  }

  /**
   * Return whether a given key is set in this [[SQLConf]].
   */
  def contains(key: String): Boolean = {
    settings.containsKey(key)
  }

  protected def setConfWithCheck(key: String, value: String): Unit = {
    settings.put(key, value)
  }

  def unsetConf(key: String): Unit = {
    settings.remove(key)
  }

  def unsetConf(entry: ConfigEntry[_]): Unit = {
    settings.remove(entry.key)
  }

  def clear(): Unit = {
    settings.clear()
  }

  override def clone(): SQLConf = {
    val result = new SQLConf
    getAllConfs.foreach {
      case(k, v) => if (v ne null) result.setConfString(k, v)
    }
    result
  }

  // For test only
  def copy(entries: (ConfigEntry[_], Any)*): SQLConf = {
    val cloned = clone()
    entries.foreach {
      case (entry, value) => cloned.setConfString(entry.key, value.toString)
    }
    cloned
  }

  def isModifiable(key: String): Boolean = {
    sqlConfEntries.containsKey(key) && !staticConfKeys.contains(key)
  }
}<|MERGE_RESOLUTION|>--- conflicted
+++ resolved
@@ -1611,7 +1611,6 @@
       .booleanConf
       .createWithDefault(false)
 
-<<<<<<< HEAD
   val NAME_NON_STRUCT_GROUPING_KEY_AS_VALUE =
     buildConf("spark.sql.legacy.dataset.nameNonStructGroupingKeyAsValue")
       .internal()
@@ -1627,7 +1626,7 @@
       """ "... N more fields" placeholder.""")
     .intConf
     .createWithDefault(25)
-=======
+
   val MAX_REPEATED_ALIAS_SIZE =
     buildConf("spark.sql.maxRepeatedAliasSize")
       .internal()
@@ -1636,7 +1635,6 @@
         "Used by the CollapseProject optimizer, and PhysicalOperation.")
       .intConf
       .createWithDefault(100)
->>>>>>> a51fa9c6
 }
 
 /**
@@ -2065,14 +2063,12 @@
 
   def integralDivideReturnLong: Boolean = getConf(SQLConf.LEGACY_INTEGRALDIVIDE_RETURN_LONG)
 
-<<<<<<< HEAD
   def nameNonStructGroupingKeyAsValue: Boolean =
     getConf(SQLConf.NAME_NON_STRUCT_GROUPING_KEY_AS_VALUE)
 
   def maxToStringFields: Int = getConf(SQLConf.MAX_TO_STRING_FIELDS)
-=======
+
   def maxRepeatedAliasSize: Int = getConf(SQLConf.MAX_REPEATED_ALIAS_SIZE)
->>>>>>> a51fa9c6
 
   /** ********************** SQLConf functionality methods ************ */
 
