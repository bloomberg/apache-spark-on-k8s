/*
 * Licensed to the Apache Software Foundation (ASF) under one or more
 * contributor license agreements.  See the NOTICE file distributed with
 * this work for additional information regarding copyright ownership.
 * The ASF licenses this file to You under the Apache License, Version 2.0
 * (the "License"); you may not use this file except in compliance with
 * the License.  You may obtain a copy of the License at
 *
 *    http://www.apache.org/licenses/LICENSE-2.0
 *
 * Unless required by applicable law or agreed to in writing, software
 * distributed under the License is distributed on an "AS IS" BASIS,
 * WITHOUT WARRANTIES OR CONDITIONS OF ANY KIND, either express or implied.
 * See the License for the specific language governing permissions and
 * limitations under the License.
 */

package org.apache.spark.sql.execution.datasources

import scala.util.control.NonFatal

import org.apache.spark.sql.{AnalysisException, SaveMode, SparkSession}
import org.apache.spark.sql.catalyst.analysis._
import org.apache.spark.sql.catalyst.catalog._
import org.apache.spark.sql.catalyst.expressions.{Alias, Attribute, Cast, RowOrdering}
import org.apache.spark.sql.catalyst.plans.logical
import org.apache.spark.sql.catalyst.plans.logical._
import org.apache.spark.sql.catalyst.rules.Rule
import org.apache.spark.sql.execution.command.DDLUtils
import org.apache.spark.sql.internal.SQLConf
import org.apache.spark.sql.sources.{BaseRelation, InsertableRelation}
import org.apache.spark.sql.types.{AtomicType, StructType}

/**
 * Try to replaces [[UnresolvedRelation]]s with [[ResolveDataSource]].
 */
class ResolveDataSource(sparkSession: SparkSession) extends Rule[LogicalPlan] {
  private def maybeSQLFile(u: UnresolvedRelation): Boolean = {
    sparkSession.sessionState.conf.runSQLonFile && u.tableIdentifier.database.isDefined
  }

  def apply(plan: LogicalPlan): LogicalPlan = plan resolveOperators {
    case u: UnresolvedRelation if maybeSQLFile(u) =>
      try {
        val dataSource = DataSource(
          sparkSession,
          paths = u.tableIdentifier.table :: Nil,
          className = u.tableIdentifier.database.get)

        // `dataSource.providingClass` may throw ClassNotFoundException, then the outer try-catch
        // will catch it and return the original plan, so that the analyzer can report table not
        // found later.
        val isFileFormat = classOf[FileFormat].isAssignableFrom(dataSource.providingClass)
        if (!isFileFormat) {
          throw new AnalysisException("Unsupported data source type for direct query on files: " +
            s"${u.tableIdentifier.database.get}")
        }
        val plan = LogicalRelation(dataSource.resolveRelation())
        u.alias.map(a => SubqueryAlias(a, plan, None)).getOrElse(plan)
      } catch {
        case _: ClassNotFoundException => u
        case e: Exception =>
          // the provider is valid, but failed to create a logical plan
          u.failAnalysis(e.getMessage)
      }
  }
}

/**
 * Analyze [[CreateTable]] and do some normalization and checking.
 * For CREATE TABLE AS SELECT, the SELECT query is also analyzed.
 */
case class AnalyzeCreateTable(sparkSession: SparkSession) extends Rule[LogicalPlan] {

  def apply(plan: LogicalPlan): LogicalPlan = plan transform {
    // When we CREATE TABLE without specifying the table schema, we should fail the query if
    // bucketing information is specified, as we can't infer bucketing from data files currently.
    // Since the runtime inferred partition columns could be different from what user specified,
    // we fail the query if the partitioning information is specified.
    case c @ CreateTable(tableDesc, _, None) if tableDesc.schema.isEmpty =>
      if (tableDesc.bucketSpec.isDefined) {
        failAnalysis("Cannot specify bucketing information if the table schema is not specified " +
          "when creating and will be inferred at runtime")
      }
      if (tableDesc.partitionColumnNames.nonEmpty) {
        failAnalysis("It is not allowed to specify partition columns when the table schema is " +
          "not defined. When the table schema is not provided, schema and partition columns " +
          "will be inferred.")
      }
      c

    // When we append data to an existing table, check if the given provider, partition columns,
    // bucket spec, etc. match the existing table, and adjust the columns order of the given query
    // if necessary.
    case c @ CreateTable(tableDesc, SaveMode.Append, Some(query))
        if sparkSession.sessionState.catalog.tableExists(tableDesc.identifier) =>
      // This is guaranteed by the parser and `DataFrameWriter`
      assert(tableDesc.provider.isDefined)

      // Analyze the query in CTAS and then we can do the normalization and checking.
      val qe = sparkSession.sessionState.executePlan(query)
      qe.assertAnalyzed()
      val analyzedQuery = qe.analyzed

      val catalog = sparkSession.sessionState.catalog
      val db = tableDesc.identifier.database.getOrElse(catalog.getCurrentDatabase)
      val tableIdentWithDB = tableDesc.identifier.copy(database = Some(db))
      val tableName = tableIdentWithDB.unquotedString
      val existingTable = catalog.getTableMetadata(tableIdentWithDB)

      if (existingTable.tableType == CatalogTableType.VIEW) {
        throw new AnalysisException("Saving data into a view is not allowed.")
      }

      if (DDLUtils.isHiveTable(existingTable)) {
        throw new AnalysisException(s"Saving data in the Hive serde table $tableName is " +
          "not supported yet. Please use the insertInto() API as an alternative.")
      }

      // Check if the specified data source match the data source of the existing table.
      val existingProvider = DataSource.lookupDataSource(existingTable.provider.get)
      val specifiedProvider = DataSource.lookupDataSource(tableDesc.provider.get)
      // TODO: Check that options from the resolved relation match the relation that we are
      // inserting into (i.e. using the same compression).
      if (existingProvider != specifiedProvider) {
        throw new AnalysisException(s"The format of the existing table $tableName is " +
          s"`${existingProvider.getSimpleName}`. It doesn't match the specified format " +
          s"`${specifiedProvider.getSimpleName}`.")
      }

      if (analyzedQuery.schema.length != existingTable.schema.length) {
        throw new AnalysisException(
          s"The column number of the existing table $tableName" +
            s"(${existingTable.schema.catalogString}) doesn't match the data schema" +
            s"(${query.schema.catalogString})")
      }

      val resolver = sparkSession.sessionState.conf.resolver
      val tableCols = existingTable.schema.map(_.name)

      // As we are inserting into an existing table, we should respect the existing schema and
      // adjust the column order of the given dataframe according to it, or throw exception
      // if the column names do not match.
      val adjustedColumns = tableCols.map { col =>
        analyzedQuery.resolve(Seq(col), resolver).getOrElse {
          val inputColumns = analyzedQuery.schema.map(_.name).mkString(", ")
          throw new AnalysisException(
            s"cannot resolve '$col' given input columns: [$inputColumns]")
        }
      }

      // Check if the specified partition columns match the existing table.
      val specifiedPartCols = CatalogUtils.normalizePartCols(
        tableName, tableCols, tableDesc.partitionColumnNames, resolver)
      if (specifiedPartCols != existingTable.partitionColumnNames) {
        val existingPartCols = existingTable.partitionColumnNames.mkString(", ")
        throw new AnalysisException(
          s"""
             |Specified partitioning does not match that of the existing table $tableName.
             |Specified partition columns: [${specifiedPartCols.mkString(", ")}]
             |Existing partition columns: [$existingPartCols]
          """.stripMargin)
      }

      // Check if the specified bucketing match the existing table.
      val specifiedBucketSpec = tableDesc.bucketSpec.map { bucketSpec =>
        CatalogUtils.normalizeBucketSpec(tableName, tableCols, bucketSpec, resolver)
      }
      if (specifiedBucketSpec != existingTable.bucketSpec) {
        val specifiedBucketString =
          specifiedBucketSpec.map(_.toString).getOrElse("not bucketed")
        val existingBucketString =
          existingTable.bucketSpec.map(_.toString).getOrElse("not bucketed")
        throw new AnalysisException(
          s"""
             |Specified bucketing does not match that of the existing table $tableName.
             |Specified bucketing: $specifiedBucketString
             |Existing bucketing: $existingBucketString
          """.stripMargin)
      }

      val newQuery = if (adjustedColumns != analyzedQuery.output) {
        Project(adjustedColumns, analyzedQuery)
      } else {
        analyzedQuery
      }

      c.copy(
        tableDesc = existingTable,
        query = Some(newQuery))

    // Here we normalize partition, bucket and sort column names, w.r.t. the case sensitivity
    // config, and do various checks:
    //   * column names in table definition can't be duplicated.
    //   * partition, bucket and sort column names must exist in table definition.
    //   * partition, bucket and sort column names can't be duplicated.
    //   * can't use all table columns as partition columns.
    //   * partition columns' type must be AtomicType.
    //   * sort columns' type must be orderable.
    //   * reorder table schema or output of query plan, to put partition columns at the end.
    case c @ CreateTable(tableDesc, _, query) =>
      if (query.isDefined) {
        assert(tableDesc.schema.isEmpty,
          "Schema may not be specified in a Create Table As Select (CTAS) statement")

        val qe = sparkSession.sessionState.executePlan(query.get)
        qe.assertAnalyzed()
        val analyzedQuery = qe.analyzed

        val normalizedTable = normalizeCatalogTable(analyzedQuery.schema, tableDesc)

        val output = analyzedQuery.output
        val partitionAttrs = normalizedTable.partitionColumnNames.map { partCol =>
          output.find(_.name == partCol).get
        }
        val newOutput = output.filterNot(partitionAttrs.contains) ++ partitionAttrs
        val reorderedQuery = if (newOutput == output) {
          analyzedQuery
        } else {
          Project(newOutput, analyzedQuery)
        }

        c.copy(tableDesc = normalizedTable, query = Some(reorderedQuery))
      } else {
        val normalizedTable = normalizeCatalogTable(tableDesc.schema, tableDesc)

        val partitionSchema = normalizedTable.partitionColumnNames.map { partCol =>
          normalizedTable.schema.find(_.name == partCol).get
        }

        val reorderedSchema =
          StructType(normalizedTable.schema.filterNot(partitionSchema.contains) ++ partitionSchema)

        c.copy(tableDesc = normalizedTable.copy(schema = reorderedSchema))
      }
  }

  private def normalizeCatalogTable(schema: StructType, table: CatalogTable): CatalogTable = {
    val columnNames = if (sparkSession.sessionState.conf.caseSensitiveAnalysis) {
      schema.map(_.name)
    } else {
      schema.map(_.name.toLowerCase)
    }
    checkDuplication(columnNames, "table definition of " + table.identifier)

    table.copy(
      partitionColumnNames = normalizePartitionColumns(schema, table),
      bucketSpec = normalizeBucketSpec(schema, table))
  }

  private def normalizePartitionColumns(schema: StructType, table: CatalogTable): Seq[String] = {
    val normalizedPartitionCols = CatalogUtils.normalizePartCols(
      tableName = table.identifier.unquotedString,
      tableCols = schema.map(_.name),
      partCols = table.partitionColumnNames,
      resolver = sparkSession.sessionState.conf.resolver)

    checkDuplication(normalizedPartitionCols, "partition")

    if (schema.nonEmpty && normalizedPartitionCols.length == schema.length) {
      if (DDLUtils.isHiveTable(table)) {
        // When we hit this branch, it means users didn't specify schema for the table to be
        // created, as we always include partition columns in table schema for hive serde tables.
        // The real schema will be inferred at hive metastore by hive serde, plus the given
        // partition columns, so we should not fail the analysis here.
      } else {
        failAnalysis("Cannot use all columns for partition columns")
      }

    }

    schema.filter(f => normalizedPartitionCols.contains(f.name)).map(_.dataType).foreach {
      case _: AtomicType => // OK
      case other => failAnalysis(s"Cannot use ${other.simpleString} for partition column")
    }

    normalizedPartitionCols
  }

  private def normalizeBucketSpec(schema: StructType, table: CatalogTable): Option[BucketSpec] = {
    table.bucketSpec match {
      case Some(bucketSpec) =>
        val normalizedBucketSpec = CatalogUtils.normalizeBucketSpec(
          tableName = table.identifier.unquotedString,
          tableCols = schema.map(_.name),
          bucketSpec = bucketSpec,
          resolver = sparkSession.sessionState.conf.resolver)
        checkDuplication(normalizedBucketSpec.bucketColumnNames, "bucket")
        checkDuplication(normalizedBucketSpec.sortColumnNames, "sort")

        normalizedBucketSpec.sortColumnNames.map(schema(_)).map(_.dataType).foreach {
          case dt if RowOrdering.isOrderable(dt) => // OK
          case other => failAnalysis(s"Cannot use ${other.simpleString} for sorting column")
        }

        Some(normalizedBucketSpec)

      case None => None
    }
  }

  private def checkDuplication(colNames: Seq[String], colType: String): Unit = {
    if (colNames.distinct.length != colNames.length) {
      val duplicateColumns = colNames.groupBy(identity).collect {
        case (x, ys) if ys.length > 1 => x
      }
      failAnalysis(s"Found duplicate column(s) in $colType: ${duplicateColumns.mkString(", ")}")
    }
  }

  private def failAnalysis(msg: String) = throw new AnalysisException(msg)
}

/**
 * Preprocess the [[InsertIntoTable]] plan. Throws exception if the number of columns mismatch, or
 * specified partition columns are different from the existing partition columns in the target
 * table. It also does data type casting and field renaming, to make sure that the columns to be
 * inserted have the correct data type and fields have the correct names.
 */
case class PreprocessTableInsertion(conf: SQLConf) extends Rule[LogicalPlan] {
  private def preprocess(
      insert: InsertIntoTable,
      tblName: String,
      partColNames: Seq[String]): InsertIntoTable = {

    val normalizedPartSpec = PartitioningUtils.normalizePartitionSpec(
      insert.partition, partColNames, tblName, conf.resolver)

    val expectedColumns = {
      val staticPartCols = normalizedPartSpec.filter(_._2.isDefined).keySet
      insert.table.output.filterNot(a => staticPartCols.contains(a.name))
    }

    if (expectedColumns.length != insert.child.schema.length) {
      throw new AnalysisException(
        s"Cannot insert into table $tblName because the number of columns are different: " +
          s"need ${expectedColumns.length} columns, " +
          s"but query has ${insert.child.schema.length} columns.")
    }

    if (normalizedPartSpec.nonEmpty) {
      if (normalizedPartSpec.size != partColNames.length) {
        throw new AnalysisException(
          s"""
             |Requested partitioning does not match the table $tblName:
             |Requested partitions: ${normalizedPartSpec.keys.mkString(",")}
             |Table partitions: ${partColNames.mkString(",")}
           """.stripMargin)
      }

      castAndRenameChildOutput(insert.copy(partition = normalizedPartSpec), expectedColumns)
    } else {
      // All partition columns are dynamic because the InsertIntoTable command does
      // not explicitly specify partitioning columns.
      castAndRenameChildOutput(insert, expectedColumns)
        .copy(partition = partColNames.map(_ -> None).toMap)
    }
  }

  private def castAndRenameChildOutput(
      insert: InsertIntoTable,
      expectedOutput: Seq[Attribute]): InsertIntoTable = {
    val newChildOutput = expectedOutput.zip(insert.child.output).map {
      case (expected, actual) =>
        if (expected.dataType.sameType(actual.dataType) &&
            expected.name == actual.name &&
            expected.metadata == actual.metadata) {
          actual
        } else {
          // Renaming is needed for handling the following cases like
          // 1) Column names/types do not match, e.g., INSERT INTO TABLE tab1 SELECT 1, 2
          // 2) Target tables have column metadata
          Alias(Cast(actual, expected.dataType), expected.name)(
            explicitMetadata = Option(expected.metadata))
        }
    }

    if (newChildOutput == insert.child.output) {
      insert
    } else {
      insert.copy(child = Project(newChildOutput, insert.child))
    }
  }

  def apply(plan: LogicalPlan): LogicalPlan = plan transform {
    case i @ InsertIntoTable(table, partition, child, _, _) if table.resolved && child.resolved =>
      table match {
        case relation: CatalogRelation =>
          val metadata = relation.catalogTable
          preprocess(i, metadata.identifier.quotedString, metadata.partitionColumnNames)
        case LogicalRelation(h: HadoopFsRelation, _, catalogTable) =>
          val tblName = catalogTable.map(_.identifier.quotedString).getOrElse("unknown")
          preprocess(i, tblName, h.partitionSchema.map(_.name))
        case LogicalRelation(_: InsertableRelation, _, catalogTable) =>
          val tblName = catalogTable.map(_.identifier.quotedString).getOrElse("unknown")
          preprocess(i, tblName, Nil)
        case other => i
      }
  }
}

/**
 * A rule to check whether the functions are supported only when Hive support is enabled
 */
object HiveOnlyCheck extends (LogicalPlan => Unit) {
  def apply(plan: LogicalPlan): Unit = {
    plan.foreach {
      case CreateTable(tableDesc, _, Some(_)) if DDLUtils.isHiveTable(tableDesc) =>
        throw new AnalysisException("Hive support is required to use CREATE Hive TABLE AS SELECT")
      case CreateTable(tableDesc, _, _) if DDLUtils.isHiveTable(tableDesc) =>
        throw new AnalysisException("Hive support is required to CREATE Hive TABLE")
      case _ => // OK
    }
  }
}

/**
 * A rule to do various checks before inserting into or writing to a data source table.
 */
case class PreWriteCheck(conf: SQLConf, catalog: SessionCatalog)
  extends (LogicalPlan => Unit) {

  def failAnalysis(msg: String): Unit = { throw new AnalysisException(msg) }

  def apply(plan: LogicalPlan): Unit = {
    plan.foreach {
<<<<<<< HEAD
      case c @ CreateTable(tableDesc, mode, query) if c.resolved =>
        if (query.isDefined &&
          mode == SaveMode.Overwrite &&
          catalog.tableExists(tableDesc.identifier)) {
          // Need to remove SubQuery operator.
          EliminateSubqueryAliases(catalog.lookupRelation(tableDesc.identifier)) match {
            // Only do the check if the table is a data source table
            // (the relation is a BaseRelation).
            case LogicalRelation(dest: BaseRelation, _, _) =>
              // Get all input data source relations of the query.
              val srcRelations = query.get.collect {
                case LogicalRelation(src: BaseRelation, _, _) => src
              }
              if (srcRelations.contains(dest)) {
                failAnalysis(
                  s"Cannot overwrite table ${tableDesc.identifier} that is also being read from")
              }
            case _ => // OK
          }
        }

=======
>>>>>>> 0ef1421a
      case logical.InsertIntoTable(
          l @ LogicalRelation(t: InsertableRelation, _, _), partition, query, _, _) =>
        // Right now, we do not support insert into a data source table with partition specs.
        if (partition.nonEmpty) {
          failAnalysis(s"Insert into a partition is not allowed because $l is not partitioned.")
        } else {
          // Get all input data source relations of the query.
          val srcRelations = query.collect {
            case LogicalRelation(src: BaseRelation, _, _) => src
          }
          if (srcRelations.contains(t)) {
            failAnalysis(
              "Cannot insert overwrite into table that is also being read from.")
          } else {
            // OK
          }
        }

      case logical.InsertIntoTable(
        LogicalRelation(r: HadoopFsRelation, _, _), part, query, _, _) =>
        // We need to make sure the partition columns specified by users do match partition
        // columns of the relation.
        val existingPartitionColumns = r.partitionSchema.fieldNames.toSet
        val specifiedPartitionColumns = part.keySet
        if (existingPartitionColumns != specifiedPartitionColumns) {
          failAnalysis("Specified partition columns " +
            s"(${specifiedPartitionColumns.mkString(", ")}) " +
            "do not match the partition columns of the table. Please use " +
            s"(${existingPartitionColumns.mkString(", ")}) as the partition columns.")
        } else {
          // OK
        }

        PartitioningUtils.validatePartitionColumn(
          r.schema, part.keySet.toSeq, conf.caseSensitiveAnalysis)

        // Get all input data source relations of the query.
        val srcRelations = query.collect {
          case LogicalRelation(src: BaseRelation, _, _) => src
        }
        if (srcRelations.contains(r)) {
          failAnalysis(
            "Cannot insert overwrite into table that is also being read from.")
        } else {
          // OK
        }

      case logical.InsertIntoTable(l: LogicalRelation, _, _, _, _) =>
        // The relation in l is not an InsertableRelation.
        failAnalysis(s"$l does not allow insertion.")

      case _ => // OK
    }
  }
}<|MERGE_RESOLUTION|>--- conflicted
+++ resolved
@@ -424,30 +424,6 @@
 
   def apply(plan: LogicalPlan): Unit = {
     plan.foreach {
-<<<<<<< HEAD
-      case c @ CreateTable(tableDesc, mode, query) if c.resolved =>
-        if (query.isDefined &&
-          mode == SaveMode.Overwrite &&
-          catalog.tableExists(tableDesc.identifier)) {
-          // Need to remove SubQuery operator.
-          EliminateSubqueryAliases(catalog.lookupRelation(tableDesc.identifier)) match {
-            // Only do the check if the table is a data source table
-            // (the relation is a BaseRelation).
-            case LogicalRelation(dest: BaseRelation, _, _) =>
-              // Get all input data source relations of the query.
-              val srcRelations = query.get.collect {
-                case LogicalRelation(src: BaseRelation, _, _) => src
-              }
-              if (srcRelations.contains(dest)) {
-                failAnalysis(
-                  s"Cannot overwrite table ${tableDesc.identifier} that is also being read from")
-              }
-            case _ => // OK
-          }
-        }
-
-=======
->>>>>>> 0ef1421a
       case logical.InsertIntoTable(
           l @ LogicalRelation(t: InsertableRelation, _, _), partition, query, _, _) =>
         // Right now, we do not support insert into a data source table with partition specs.
