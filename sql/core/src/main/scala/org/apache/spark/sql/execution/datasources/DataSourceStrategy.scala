/*
 * Licensed to the Apache Software Foundation (ASF) under one or more
 * contributor license agreements.  See the NOTICE file distributed with
 * this work for additional information regarding copyright ownership.
 * The ASF licenses this file to You under the Apache License, Version 2.0
 * (the "License"); you may not use this file except in compliance with
 * the License.  You may obtain a copy of the License at
 *
 *    http://www.apache.org/licenses/LICENSE-2.0
 *
 * Unless required by applicable law or agreed to in writing, software
 * distributed under the License is distributed on an "AS IS" BASIS,
 * WITHOUT WARRANTIES OR CONDITIONS OF ANY KIND, either express or implied.
 * See the License for the specific language governing permissions and
 * limitations under the License.
 */

package org.apache.spark.sql.execution.datasources

import scala.collection.mutable.ArrayBuffer

import org.apache.spark.internal.Logging
import org.apache.spark.rdd.RDD
import org.apache.spark.sql._
import org.apache.spark.sql.catalyst.{CatalystConf, CatalystTypeConverters, InternalRow}
import org.apache.spark.sql.catalyst.CatalystTypeConverters.convertToScala
import org.apache.spark.sql.catalyst.analysis._
import org.apache.spark.sql.catalyst.catalog.{CatalogTable, SimpleCatalogRelation}
import org.apache.spark.sql.catalyst.catalog.CatalogTypes.TablePartitionSpec
import org.apache.spark.sql.catalyst.expressions
import org.apache.spark.sql.catalyst.expressions._
import org.apache.spark.sql.catalyst.planning.PhysicalOperation
import org.apache.spark.sql.catalyst.plans.logical
import org.apache.spark.sql.catalyst.plans.logical.{LogicalPlan, Project, Union}
import org.apache.spark.sql.catalyst.plans.physical.{HashPartitioning, UnknownPartitioning}
import org.apache.spark.sql.catalyst.rules.Rule
import org.apache.spark.sql.execution.{RowDataSourceScanExec, SparkPlan}
<<<<<<< HEAD
import org.apache.spark.sql.execution.command.{AlterTableRecoverPartitionsCommand, DDLUtils, ExecutedCommandExec}
=======
import org.apache.spark.sql.execution.command.{AlterTableAddPartitionCommand, DDLUtils, ExecutedCommandExec}
>>>>>>> 0cba535a
import org.apache.spark.sql.sources._
import org.apache.spark.sql.types._
import org.apache.spark.unsafe.types.UTF8String

/**
 * Replaces generic operations with specific variants that are designed to work with Spark
 * SQL Data Sources.
 */
case class DataSourceAnalysis(conf: CatalystConf) extends Rule[LogicalPlan] {

  def resolver: Resolver = conf.resolver

  // Visible for testing.
  def convertStaticPartitions(
      sourceAttributes: Seq[Attribute],
      providedPartitions: Map[String, Option[String]],
      targetAttributes: Seq[Attribute],
      targetPartitionSchema: StructType): Seq[NamedExpression] = {

    assert(providedPartitions.exists(_._2.isDefined))

    val staticPartitions = providedPartitions.flatMap {
      case (partKey, Some(partValue)) => (partKey, partValue) :: Nil
      case (_, None) => Nil
    }

    // The sum of the number of static partition columns and columns provided in the SELECT
    // clause needs to match the number of columns of the target table.
    if (staticPartitions.size + sourceAttributes.size != targetAttributes.size) {
      throw new AnalysisException(
        s"The data to be inserted needs to have the same number of " +
          s"columns as the target table: target table has ${targetAttributes.size} " +
          s"column(s) but the inserted data has ${sourceAttributes.size + staticPartitions.size} " +
          s"column(s), which contain ${staticPartitions.size} partition column(s) having " +
          s"assigned constant values.")
    }

    if (providedPartitions.size != targetPartitionSchema.fields.size) {
      throw new AnalysisException(
        s"The data to be inserted needs to have the same number of " +
          s"partition columns as the target table: target table " +
          s"has ${targetPartitionSchema.fields.size} partition column(s) but the inserted " +
          s"data has ${providedPartitions.size} partition columns specified.")
    }

    staticPartitions.foreach {
      case (partKey, partValue) =>
        if (!targetPartitionSchema.fields.exists(field => resolver(field.name, partKey))) {
          throw new AnalysisException(
            s"$partKey is not a partition column. Partition columns are " +
              s"${targetPartitionSchema.fields.map(_.name).mkString("[", ",", "]")}")
        }
    }

    val partitionList = targetPartitionSchema.fields.map { field =>
      val potentialSpecs = staticPartitions.filter {
        case (partKey, partValue) => resolver(field.name, partKey)
      }
      if (potentialSpecs.size == 0) {
        None
      } else if (potentialSpecs.size == 1) {
        val partValue = potentialSpecs.head._2
        Some(Alias(Cast(Literal(partValue), field.dataType), "_staticPart")())
      } else {
        throw new AnalysisException(
          s"Partition column ${field.name} have multiple values specified, " +
            s"${potentialSpecs.mkString("[", ", ", "]")}. Please only specify a single value.")
      }
    }

    // We first drop all leading static partitions using dropWhile and check if there is
    // any static partition appear after dynamic partitions.
    partitionList.dropWhile(_.isDefined).collectFirst {
      case Some(_) =>
        throw new AnalysisException(
          s"The ordering of partition columns is " +
            s"${targetPartitionSchema.fields.map(_.name).mkString("[", ",", "]")}. " +
            "All partition columns having constant values need to appear before other " +
            "partition columns that do not have an assigned constant value.")
    }

    assert(partitionList.take(staticPartitions.size).forall(_.isDefined))
    val projectList =
      sourceAttributes.take(targetAttributes.size - targetPartitionSchema.fields.size) ++
        partitionList.take(staticPartitions.size).map(_.get) ++
        sourceAttributes.takeRight(targetPartitionSchema.fields.size - staticPartitions.size)

    projectList
  }

  override def apply(plan: LogicalPlan): LogicalPlan = plan transform {
    // If the InsertIntoTable command is for a partitioned HadoopFsRelation and
    // the user has specified static partitions, we add a Project operator on top of the query
    // to include those constant column values in the query result.
    //
    // Example:
    // Let's say that we have a table "t", which is created by
    // CREATE TABLE t (a INT, b INT, c INT) USING parquet PARTITIONED BY (b, c)
    // The statement of "INSERT INTO TABLE t PARTITION (b=2, c) SELECT 1, 3"
    // will be converted to "INSERT INTO TABLE t PARTITION (b, c) SELECT 1, 2, 3".
    //
    // Basically, we will put those partition columns having a assigned value back
    // to the SELECT clause. The output of the SELECT clause is organized as
    // normal_columns static_partitioning_columns dynamic_partitioning_columns.
    // static_partitioning_columns are partitioning columns having assigned
    // values in the PARTITION clause (e.g. b in the above example).
    // dynamic_partitioning_columns are partitioning columns that do not assigned
    // values in the PARTITION clause (e.g. c in the above example).
    case insert @ logical.InsertIntoTable(
      relation @ LogicalRelation(t: HadoopFsRelation, _, _), parts, query, overwrite, false)
      if query.resolved && parts.exists(_._2.isDefined) =>

      val projectList = convertStaticPartitions(
        sourceAttributes = query.output,
        providedPartitions = parts,
        targetAttributes = relation.output,
        targetPartitionSchema = t.partitionSchema)

      // We will remove all assigned values to static partitions because they have been
      // moved to the projectList.
      insert.copy(partition = parts.map(p => (p._1, None)), child = Project(projectList, query))


    case i @ logical.InsertIntoTable(
           l @ LogicalRelation(t: HadoopFsRelation, _, _), part, query, overwrite, false)
        if query.resolved && t.schema.asNullable == query.schema.asNullable =>

      // Sanity checks
      if (t.location.rootPaths.size != 1) {
        throw new AnalysisException(
          "Can only write data to relations with a single path.")
      }

      val outputPath = t.location.rootPaths.head
      val inputPaths = query.collect {
        case LogicalRelation(r: HadoopFsRelation, _, _) => r.location.rootPaths
      }.flatten

      val mode = if (overwrite) SaveMode.Overwrite else SaveMode.Append
      if (overwrite && inputPaths.contains(outputPath)) {
        throw new AnalysisException(
          "Cannot overwrite a path that is also being read from.")
      }

<<<<<<< HEAD
=======
      def refreshPartitionsCallback(updatedPartitions: Seq[TablePartitionSpec]): Unit = {
        if (l.catalogTable.isDefined &&
            l.catalogTable.get.partitionColumnNames.nonEmpty &&
            l.catalogTable.get.partitionProviderIsHive) {
          val metastoreUpdater = AlterTableAddPartitionCommand(
            l.catalogTable.get.identifier,
            updatedPartitions.map(p => (p, None)),
            ifNotExists = true)
          metastoreUpdater.run(t.sparkSession)
        }
        t.location.refresh()
      }

>>>>>>> 0cba535a
      val insertCmd = InsertIntoHadoopFsRelationCommand(
        outputPath,
        query.resolve(t.partitionSchema, t.sparkSession.sessionState.analyzer.resolver),
        t.bucketSpec,
        t.fileFormat,
<<<<<<< HEAD
        () => t.location.refresh(),
=======
        refreshPartitionsCallback,
>>>>>>> 0cba535a
        t.options,
        query,
        mode)

<<<<<<< HEAD
      if (l.catalogTable.isDefined && l.catalogTable.get.partitionColumnNames.nonEmpty &&
          l.catalogTable.get.partitionProviderIsHive) {
        // TODO(ekl) we should be more efficient here and only recover the newly added partitions
        val recoverPartitionCmd = AlterTableRecoverPartitionsCommand(l.catalogTable.get.identifier)
        Union(insertCmd, recoverPartitionCmd)
      } else {
        insertCmd
      }
=======
      insertCmd
>>>>>>> 0cba535a
  }
}


/**
 * Replaces [[SimpleCatalogRelation]] with data source table if its table property contains data
 * source information.
 */
class FindDataSourceTable(sparkSession: SparkSession) extends Rule[LogicalPlan] {
  private def readDataSourceTable(
      sparkSession: SparkSession,
      simpleCatalogRelation: SimpleCatalogRelation): LogicalPlan = {
    val table = simpleCatalogRelation.catalogTable
    val dataSource =
      DataSource(
        sparkSession,
        userSpecifiedSchema = Some(table.schema),
        partitionColumns = table.partitionColumnNames,
        bucketSpec = table.bucketSpec,
        className = table.provider.get,
        options = table.storage.properties)

    LogicalRelation(
      dataSource.resolveRelation(),
      expectedOutputAttributes = Some(simpleCatalogRelation.output),
      catalogTable = Some(table))
  }

  override def apply(plan: LogicalPlan): LogicalPlan = plan transform {
    case i @ logical.InsertIntoTable(s: SimpleCatalogRelation, _, _, _, _)
        if DDLUtils.isDatasourceTable(s.metadata) =>
      i.copy(table = readDataSourceTable(sparkSession, s))

    case s: SimpleCatalogRelation if DDLUtils.isDatasourceTable(s.metadata) =>
      readDataSourceTable(sparkSession, s)
  }
}


/**
 * A Strategy for planning scans over data sources defined using the sources API.
 */
object DataSourceStrategy extends Strategy with Logging {
  def apply(plan: LogicalPlan): Seq[execution.SparkPlan] = plan match {
    case PhysicalOperation(projects, filters, l @ LogicalRelation(t: CatalystScan, _, _)) =>
      pruneFilterProjectRaw(
        l,
        projects,
        filters,
        (requestedColumns, allPredicates, _) =>
          toCatalystRDD(l, requestedColumns, t.buildScan(requestedColumns, allPredicates))) :: Nil

    case PhysicalOperation(projects, filters, l @ LogicalRelation(t: PrunedFilteredScan, _, _)) =>
      pruneFilterProject(
        l,
        projects,
        filters,
        (a, f) => toCatalystRDD(l, a, t.buildScan(a.map(_.name).toArray, f))) :: Nil

    case PhysicalOperation(projects, filters, l @ LogicalRelation(t: PrunedScan, _, _)) =>
      pruneFilterProject(
        l,
        projects,
        filters,
        (a, _) => toCatalystRDD(l, a, t.buildScan(a.map(_.name).toArray))) :: Nil

    case l @ LogicalRelation(baseRelation: TableScan, _, _) =>
      RowDataSourceScanExec(
        l.output,
        toCatalystRDD(l, baseRelation.buildScan()),
        baseRelation,
        UnknownPartitioning(0),
        Map.empty,
        None) :: Nil

    case i @ logical.InsertIntoTable(l @ LogicalRelation(t: InsertableRelation, _, _),
      part, query, overwrite, false) if part.isEmpty =>
      ExecutedCommandExec(InsertIntoDataSourceCommand(l, query, overwrite)) :: Nil

    case _ => Nil
  }

  // Get the bucket ID based on the bucketing values.
  // Restriction: Bucket pruning works iff the bucketing column has one and only one column.
  def getBucketId(bucketColumn: Attribute, numBuckets: Int, value: Any): Int = {
    val mutableRow = new SpecificInternalRow(Seq(bucketColumn.dataType))
    mutableRow(0) = Cast(Literal(value), bucketColumn.dataType).eval(null)
    val bucketIdGeneration = UnsafeProjection.create(
      HashPartitioning(bucketColumn :: Nil, numBuckets).partitionIdExpression :: Nil,
      bucketColumn :: Nil)

    bucketIdGeneration(mutableRow).getInt(0)
  }

  // Based on Public API.
  private def pruneFilterProject(
      relation: LogicalRelation,
      projects: Seq[NamedExpression],
      filterPredicates: Seq[Expression],
      scanBuilder: (Seq[Attribute], Array[Filter]) => RDD[InternalRow]) = {
    pruneFilterProjectRaw(
      relation,
      projects,
      filterPredicates,
      (requestedColumns, _, pushedFilters) => {
        scanBuilder(requestedColumns, pushedFilters.toArray)
      })
  }

  // Based on Catalyst expressions. The `scanBuilder` function accepts three arguments:
  //
  //  1. A `Seq[Attribute]`, containing all required column attributes. Used to handle relation
  //     traits that support column pruning (e.g. `PrunedScan` and `PrunedFilteredScan`).
  //
  //  2. A `Seq[Expression]`, containing all gathered Catalyst filter expressions, only used for
  //     `CatalystScan`.
  //
  //  3. A `Seq[Filter]`, containing all data source `Filter`s that are converted from (possibly a
  //     subset of) Catalyst filter expressions and can be handled by `relation`.  Used to handle
  //     relation traits (`CatalystScan` excluded) that support filter push-down (e.g.
  //     `PrunedFilteredScan` and `HadoopFsRelation`).
  //
  // Note that 2 and 3 shouldn't be used together.
  private def pruneFilterProjectRaw(
    relation: LogicalRelation,
    projects: Seq[NamedExpression],
    filterPredicates: Seq[Expression],
    scanBuilder: (Seq[Attribute], Seq[Expression], Seq[Filter]) => RDD[InternalRow]): SparkPlan = {

    val projectSet = AttributeSet(projects.flatMap(_.references))
    val filterSet = AttributeSet(filterPredicates.flatMap(_.references))

    val candidatePredicates = filterPredicates.map { _ transform {
      case a: AttributeReference => relation.attributeMap(a) // Match original case of attributes.
    }}

    val (unhandledPredicates, pushedFilters, handledFilters) =
      selectFilters(relation.relation, candidatePredicates)

    // A set of column attributes that are only referenced by pushed down filters.  We can eliminate
    // them from requested columns.
    val handledSet = {
      val handledPredicates = filterPredicates.filterNot(unhandledPredicates.contains)
      val unhandledSet = AttributeSet(unhandledPredicates.flatMap(_.references))
      AttributeSet(handledPredicates.flatMap(_.references)) --
        (projectSet ++ unhandledSet).map(relation.attributeMap)
    }

    // Combines all Catalyst filter `Expression`s that are either not convertible to data source
    // `Filter`s or cannot be handled by `relation`.
    val filterCondition = unhandledPredicates.reduceLeftOption(expressions.And)

    // These metadata values make scan plans uniquely identifiable for equality checking.
    // TODO(SPARK-17701) using strings for equality checking is brittle
    val metadata: Map[String, String] = {
      val pairs = ArrayBuffer.empty[(String, String)]

      // Mark filters which are handled by the underlying DataSource with an Astrisk
      if (pushedFilters.nonEmpty) {
        val markedFilters = for (filter <- pushedFilters) yield {
            if (handledFilters.contains(filter)) s"*$filter" else s"$filter"
        }
        pairs += ("PushedFilters" -> markedFilters.mkString("[", ", ", "]"))
      }
      pairs += ("ReadSchema" ->
        StructType.fromAttributes(projects.map(_.toAttribute)).catalogString)
      pairs.toMap
    }

    if (projects.map(_.toAttribute) == projects &&
        projectSet.size == projects.size &&
        filterSet.subsetOf(projectSet)) {
      // When it is possible to just use column pruning to get the right projection and
      // when the columns of this projection are enough to evaluate all filter conditions,
      // just do a scan followed by a filter, with no extra project.
      val requestedColumns = projects
        // Safe due to if above.
        .asInstanceOf[Seq[Attribute]]
        // Match original case of attributes.
        .map(relation.attributeMap)
        // Don't request columns that are only referenced by pushed filters.
        .filterNot(handledSet.contains)

      val scan = RowDataSourceScanExec(
        projects.map(_.toAttribute),
        scanBuilder(requestedColumns, candidatePredicates, pushedFilters),
        relation.relation, UnknownPartitioning(0), metadata,
        relation.catalogTable.map(_.identifier))
      filterCondition.map(execution.FilterExec(_, scan)).getOrElse(scan)
    } else {
      // Don't request columns that are only referenced by pushed filters.
      val requestedColumns =
        (projectSet ++ filterSet -- handledSet).map(relation.attributeMap).toSeq

      val scan = RowDataSourceScanExec(
        requestedColumns,
        scanBuilder(requestedColumns, candidatePredicates, pushedFilters),
        relation.relation, UnknownPartitioning(0), metadata,
        relation.catalogTable.map(_.identifier))
      execution.ProjectExec(
        projects, filterCondition.map(execution.FilterExec(_, scan)).getOrElse(scan))
    }
  }

  /**
   * Convert RDD of Row into RDD of InternalRow with objects in catalyst types
   */
  private[this] def toCatalystRDD(
      relation: LogicalRelation,
      output: Seq[Attribute],
      rdd: RDD[Row]): RDD[InternalRow] = {
    if (relation.relation.needConversion) {
      execution.RDDConversions.rowToRowRdd(rdd, output.map(_.dataType))
    } else {
      rdd.asInstanceOf[RDD[InternalRow]]
    }
  }

  /**
   * Convert RDD of Row into RDD of InternalRow with objects in catalyst types
   */
  private[this] def toCatalystRDD(relation: LogicalRelation, rdd: RDD[Row]): RDD[InternalRow] = {
    toCatalystRDD(relation, relation.output, rdd)
  }

  /**
   * Tries to translate a Catalyst [[Expression]] into data source [[Filter]].
   *
   * @return a `Some[Filter]` if the input [[Expression]] is convertible, otherwise a `None`.
   */
  protected[sql] def translateFilter(predicate: Expression): Option[Filter] = {
    predicate match {
      case expressions.EqualTo(a: Attribute, Literal(v, t)) =>
        Some(sources.EqualTo(a.name, convertToScala(v, t)))
      case expressions.EqualTo(Literal(v, t), a: Attribute) =>
        Some(sources.EqualTo(a.name, convertToScala(v, t)))

      case expressions.EqualNullSafe(a: Attribute, Literal(v, t)) =>
        Some(sources.EqualNullSafe(a.name, convertToScala(v, t)))
      case expressions.EqualNullSafe(Literal(v, t), a: Attribute) =>
        Some(sources.EqualNullSafe(a.name, convertToScala(v, t)))

      case expressions.GreaterThan(a: Attribute, Literal(v, t)) =>
        Some(sources.GreaterThan(a.name, convertToScala(v, t)))
      case expressions.GreaterThan(Literal(v, t), a: Attribute) =>
        Some(sources.LessThan(a.name, convertToScala(v, t)))

      case expressions.LessThan(a: Attribute, Literal(v, t)) =>
        Some(sources.LessThan(a.name, convertToScala(v, t)))
      case expressions.LessThan(Literal(v, t), a: Attribute) =>
        Some(sources.GreaterThan(a.name, convertToScala(v, t)))

      case expressions.GreaterThanOrEqual(a: Attribute, Literal(v, t)) =>
        Some(sources.GreaterThanOrEqual(a.name, convertToScala(v, t)))
      case expressions.GreaterThanOrEqual(Literal(v, t), a: Attribute) =>
        Some(sources.LessThanOrEqual(a.name, convertToScala(v, t)))

      case expressions.LessThanOrEqual(a: Attribute, Literal(v, t)) =>
        Some(sources.LessThanOrEqual(a.name, convertToScala(v, t)))
      case expressions.LessThanOrEqual(Literal(v, t), a: Attribute) =>
        Some(sources.GreaterThanOrEqual(a.name, convertToScala(v, t)))

      case expressions.InSet(a: Attribute, set) =>
        val toScala = CatalystTypeConverters.createToScalaConverter(a.dataType)
        Some(sources.In(a.name, set.toArray.map(toScala)))

      // Because we only convert In to InSet in Optimizer when there are more than certain
      // items. So it is possible we still get an In expression here that needs to be pushed
      // down.
      case expressions.In(a: Attribute, list) if !list.exists(!_.isInstanceOf[Literal]) =>
        val hSet = list.map(e => e.eval(EmptyRow))
        val toScala = CatalystTypeConverters.createToScalaConverter(a.dataType)
        Some(sources.In(a.name, hSet.toArray.map(toScala)))

      case expressions.IsNull(a: Attribute) =>
        Some(sources.IsNull(a.name))
      case expressions.IsNotNull(a: Attribute) =>
        Some(sources.IsNotNull(a.name))

      case expressions.And(left, right) =>
        (translateFilter(left) ++ translateFilter(right)).reduceOption(sources.And)

      case expressions.Or(left, right) =>
        for {
          leftFilter <- translateFilter(left)
          rightFilter <- translateFilter(right)
        } yield sources.Or(leftFilter, rightFilter)

      case expressions.Not(child) =>
        translateFilter(child).map(sources.Not)

      case expressions.StartsWith(a: Attribute, Literal(v: UTF8String, StringType)) =>
        Some(sources.StringStartsWith(a.name, v.toString))

      case expressions.EndsWith(a: Attribute, Literal(v: UTF8String, StringType)) =>
        Some(sources.StringEndsWith(a.name, v.toString))

      case expressions.Contains(a: Attribute, Literal(v: UTF8String, StringType)) =>
        Some(sources.StringContains(a.name, v.toString))

      case _ => None
    }
  }

  /**
   * Selects Catalyst predicate [[Expression]]s which are convertible into data source [[Filter]]s
   * and can be handled by `relation`.
   *
   * @return A triplet of `Seq[Expression]`, `Seq[Filter]`, and `Seq[Filter]` . The first element
   *         contains all Catalyst predicate [[Expression]]s that are either not convertible or
   *         cannot be handled by `relation`. The second element contains all converted data source
   *         [[Filter]]s that will be pushed down to the data source. The third element contains
   *         all [[Filter]]s that are completely filtered at the DataSource.
   */
  protected[sql] def selectFilters(
    relation: BaseRelation,
    predicates: Seq[Expression]): (Seq[Expression], Seq[Filter], Set[Filter]) = {

    // For conciseness, all Catalyst filter expressions of type `expressions.Expression` below are
    // called `predicate`s, while all data source filters of type `sources.Filter` are simply called
    // `filter`s.

    // A map from original Catalyst expressions to corresponding translated data source filters.
    // If a predicate is not in this map, it means it cannot be pushed down.
    val translatedMap: Map[Expression, Filter] = predicates.flatMap { p =>
      translateFilter(p).map(f => p -> f)
    }.toMap

    val pushedFilters: Seq[Filter] = translatedMap.values.toSeq

    // Catalyst predicate expressions that cannot be converted to data source filters.
    val nonconvertiblePredicates = predicates.filterNot(translatedMap.contains)

    // Data source filters that cannot be handled by `relation`. An unhandled filter means
    // the data source cannot guarantee the rows returned can pass the filter.
    // As a result we must return it so Spark can plan an extra filter operator.
    val unhandledFilters = relation.unhandledFilters(translatedMap.values.toArray).toSet
    val unhandledPredicates = translatedMap.filter { case (p, f) =>
      unhandledFilters.contains(f)
    }.keys
    val handledFilters = pushedFilters.toSet -- unhandledFilters

    (nonconvertiblePredicates ++ unhandledPredicates, pushedFilters, handledFilters)
  }
}<|MERGE_RESOLUTION|>--- conflicted
+++ resolved
@@ -35,11 +35,7 @@
 import org.apache.spark.sql.catalyst.plans.physical.{HashPartitioning, UnknownPartitioning}
 import org.apache.spark.sql.catalyst.rules.Rule
 import org.apache.spark.sql.execution.{RowDataSourceScanExec, SparkPlan}
-<<<<<<< HEAD
-import org.apache.spark.sql.execution.command.{AlterTableRecoverPartitionsCommand, DDLUtils, ExecutedCommandExec}
-=======
 import org.apache.spark.sql.execution.command.{AlterTableAddPartitionCommand, DDLUtils, ExecutedCommandExec}
->>>>>>> 0cba535a
 import org.apache.spark.sql.sources._
 import org.apache.spark.sql.types._
 import org.apache.spark.unsafe.types.UTF8String
@@ -184,8 +180,6 @@
           "Cannot overwrite a path that is also being read from.")
       }
 
-<<<<<<< HEAD
-=======
       def refreshPartitionsCallback(updatedPartitions: Seq[TablePartitionSpec]): Unit = {
         if (l.catalogTable.isDefined &&
             l.catalogTable.get.partitionColumnNames.nonEmpty &&
@@ -199,33 +193,17 @@
         t.location.refresh()
       }
 
->>>>>>> 0cba535a
       val insertCmd = InsertIntoHadoopFsRelationCommand(
         outputPath,
         query.resolve(t.partitionSchema, t.sparkSession.sessionState.analyzer.resolver),
         t.bucketSpec,
         t.fileFormat,
-<<<<<<< HEAD
-        () => t.location.refresh(),
-=======
         refreshPartitionsCallback,
->>>>>>> 0cba535a
         t.options,
         query,
         mode)
 
-<<<<<<< HEAD
-      if (l.catalogTable.isDefined && l.catalogTable.get.partitionColumnNames.nonEmpty &&
-          l.catalogTable.get.partitionProviderIsHive) {
-        // TODO(ekl) we should be more efficient here and only recover the newly added partitions
-        val recoverPartitionCmd = AlterTableRecoverPartitionsCommand(l.catalogTable.get.identifier)
-        Union(insertCmd, recoverPartitionCmd)
-      } else {
-        insertCmd
-      }
-=======
       insertCmd
->>>>>>> 0cba535a
   }
 }
 
