/*
 * Licensed to the Apache Software Foundation (ASF) under one or more
 * contributor license agreements.  See the NOTICE file distributed with
 * this work for additional information regarding copyright ownership.
 * The ASF licenses this file to You under the Apache License, Version 2.0
 * (the "License"); you may not use this file except in compliance with
 * the License.  You may obtain a copy of the License at
 *
 *    http://www.apache.org/licenses/LICENSE-2.0
 *
 * Unless required by applicable law or agreed to in writing, software
 * distributed under the License is distributed on an "AS IS" BASIS,
 * WITHOUT WARRANTIES OR CONDITIONS OF ANY KIND, either express or implied.
 * See the License for the specific language governing permissions and
 * limitations under the License.
 */

package org.apache.spark.shuffle.sort

import java.io.File
import java.util.{Properties, UUID}

import scala.collection.mutable
import scala.collection.mutable.ArrayBuffer

import org.mockito.{Mock, MockitoAnnotations}
import org.mockito.Answers.RETURNS_SMART_NULLS
import org.mockito.ArgumentMatchers.{any, anyInt}
import org.mockito.Mockito._
import org.mockito.invocation.InvocationOnMock
import org.scalatest.BeforeAndAfterEach
import scala.util.Random

import org.apache.spark._
import org.apache.spark.api.shuffle.ShuffleWriteSupport
import org.apache.spark.executor.{ShuffleWriteMetrics, TaskMetrics}
import org.apache.spark.memory.{TaskMemoryManager, TestMemoryManager}
import org.apache.spark.serializer.{JavaSerializer, SerializerInstance, SerializerManager}
import org.apache.spark.shuffle.IndexShuffleBlockResolver
import org.apache.spark.shuffle.sort.io.DefaultShuffleWriteSupport
import org.apache.spark.storage._
import org.apache.spark.util.Utils

class BypassMergeSortShuffleWriterSuite extends SparkFunSuite with BeforeAndAfterEach {

  @Mock(answer = RETURNS_SMART_NULLS) private var blockManager: BlockManager = _
  @Mock(answer = RETURNS_SMART_NULLS) private var diskBlockManager: DiskBlockManager = _
  @Mock(answer = RETURNS_SMART_NULLS) private var taskContext: TaskContext = _
  @Mock(answer = RETURNS_SMART_NULLS) private var blockResolver: IndexShuffleBlockResolver = _
  @Mock(answer = RETURNS_SMART_NULLS) private var dependency: ShuffleDependency[Int, Int, Int] = _

  private var taskMetrics: TaskMetrics = _
  private var tempDir: File = _
  private var outputFile: File = _
  private var writeSupport: ShuffleWriteSupport = _
  private val conf: SparkConf = new SparkConf(loadDefaults = false)
    .set("spark.app.id", "sampleApp")
  private val temporaryFilesCreated: mutable.Buffer[File] = new ArrayBuffer[File]()
  private val blockIdToFileMap: mutable.Map[BlockId, File] = new mutable.HashMap[BlockId, File]
  private var shuffleHandle: BypassMergeSortShuffleHandle[Int, Int] = _

  override def beforeEach(): Unit = {
    super.beforeEach()
    tempDir = Utils.createTempDir()
    outputFile = File.createTempFile("shuffle", null, tempDir)
    taskMetrics = new TaskMetrics
    MockitoAnnotations.initMocks(this)
    shuffleHandle = new BypassMergeSortShuffleHandle[Int, Int](
      shuffleId = 0,
      numMaps = 2,
      dependency = dependency
    )
    when(dependency.partitioner).thenReturn(new HashPartitioner(7))
    when(dependency.serializer).thenReturn(new JavaSerializer(conf))
    when(taskContext.taskMetrics()).thenReturn(taskMetrics)
    when(blockResolver.getDataFile(0, 0)).thenReturn(outputFile)
    doAnswer { (invocationOnMock: InvocationOnMock) =>
      val tmp = invocationOnMock.getArguments()(3).asInstanceOf[File]
      if (tmp != null) {
        outputFile.delete
        tmp.renameTo(outputFile)
      }
      null
    }.when(blockResolver)
      .writeIndexFileAndCommit(anyInt, anyInt, any(classOf[Array[Long]]), any(classOf[File]))
    when(blockManager.diskBlockManager).thenReturn(diskBlockManager)
    when(blockManager.getDiskWriter(
      any[BlockId],
      any[File],
      any[SerializerInstance],
      anyInt(),
      any[ShuffleWriteMetrics]
    )).thenAnswer((invocation: InvocationOnMock) => {
      val args = invocation.getArguments
      val manager = new SerializerManager(new JavaSerializer(conf), conf)
      new DiskBlockObjectWriter(
        args(1).asInstanceOf[File],
        manager,
        args(2).asInstanceOf[SerializerInstance],
        args(3).asInstanceOf[Int],
        syncWrites = false,
        args(4).asInstanceOf[ShuffleWriteMetrics],
        blockId = args(0).asInstanceOf[BlockId]
      )
    })
    when(diskBlockManager.createTempShuffleBlock()).thenAnswer((_: InvocationOnMock) => {
      val blockId = new TempShuffleBlockId(UUID.randomUUID)
      val file = new File(tempDir, blockId.name)
      blockIdToFileMap.put(blockId, file)
      temporaryFilesCreated += file
      (blockId, file)
    })
<<<<<<< HEAD

    val memoryManager = new TestMemoryManager(conf)
    val taskMemoryManager = new TaskMemoryManager(memoryManager, 0)
    when(taskContext.taskMemoryManager()).thenReturn(taskMemoryManager)

    TaskContext.setTaskContext(new TaskContextImpl(
      stageId = 0,
      stageAttemptNumber = 0,
      partitionId = 0,
      taskAttemptId = Random.nextInt(10000),
      attemptNumber = 0,
      taskMemoryManager = taskMemoryManager,
      localProperties = new Properties,
      metricsSystem = null,
      taskMetrics = taskMetrics))

    writeSupport = new DefaultShuffleWriteSupport(
      conf, blockResolver, BlockManagerId("0", "localhost", 7090))
=======
    when(diskBlockManager.getFile(any[BlockId])).thenAnswer { (invocation: InvocationOnMock) =>
      blockIdToFileMap(invocation.getArguments.head.asInstanceOf[BlockId])
    }
>>>>>>> 2926890f
  }

  override def afterEach(): Unit = {
    TaskContext.unset()
    try {
      Utils.deleteRecursively(tempDir)
      blockIdToFileMap.clear()
      temporaryFilesCreated.clear()
    } finally {
      super.afterEach()
    }
  }

  test("write empty iterator") {
    val writer = new BypassMergeSortShuffleWriter[Int, Int](
      blockManager,
      shuffleHandle,
      0, // MapId
      conf,
      taskContext.taskMetrics().shuffleWriteMetrics,
      writeSupport
    )
    writer.write(Iterator.empty)
    writer.stop( /* success = */ true)
    assert(writer.getPartitionLengths.sum === 0)
    assert(outputFile.exists())
    assert(outputFile.length() === 0)
    assert(temporaryFilesCreated.isEmpty)
    val shuffleWriteMetrics = taskContext.taskMetrics().shuffleWriteMetrics
    assert(shuffleWriteMetrics.bytesWritten === 0)
    assert(shuffleWriteMetrics.recordsWritten === 0)
    assert(taskMetrics.diskBytesSpilled === 0)
    assert(taskMetrics.memoryBytesSpilled === 0)
  }

  test("write with some empty partitions") {
    val transferConf = conf.clone.set("spark.file.transferTo", "false")
    def records: Iterator[(Int, Int)] =
      Iterator((1, 1), (5, 5)) ++ (0 until 100000).iterator.map(x => (2, 2))
    val writer = new BypassMergeSortShuffleWriter[Int, Int](
      blockManager,
      shuffleHandle,
      0, // MapId
      transferConf,
      taskContext.taskMetrics().shuffleWriteMetrics,
      writeSupport
    )
    writer.write(records)
    writer.stop( /* success = */ true)
    assert(temporaryFilesCreated.nonEmpty)
    assert(writer.getPartitionLengths.sum === outputFile.length())
    assert(writer.getPartitionLengths.count(_ == 0L) === 4) // should be 4 zero length files
    assert(temporaryFilesCreated.count(_.exists()) === 0) // check that temporary files were deleted
    val shuffleWriteMetrics = taskContext.taskMetrics().shuffleWriteMetrics
    assert(shuffleWriteMetrics.bytesWritten === outputFile.length())
    assert(shuffleWriteMetrics.recordsWritten === records.length)
    assert(taskMetrics.diskBytesSpilled === 0)
    assert(taskMetrics.memoryBytesSpilled === 0)
  }

  test("write with some empty partitions with transferTo") {
    def records: Iterator[(Int, Int)] =
      Iterator((1, 1), (5, 5)) ++ (0 until 100000).iterator.map(x => (2, 2))
    val writer = new BypassMergeSortShuffleWriter[Int, Int](
      blockManager,
      shuffleHandle,
      0, // MapId
      conf,
      taskContext.taskMetrics().shuffleWriteMetrics,
      writeSupport
    )
    writer.write(records)
    writer.stop( /* success = */ true)
    assert(temporaryFilesCreated.nonEmpty)
    assert(writer.getPartitionLengths.sum === outputFile.length())
    assert(writer.getPartitionLengths.count(_ == 0L) === 4) // should be 4 zero length files
    assert(temporaryFilesCreated.count(_.exists()) === 0) // check that temporary files were deleted
    val shuffleWriteMetrics = taskContext.taskMetrics().shuffleWriteMetrics
    assert(shuffleWriteMetrics.bytesWritten === outputFile.length())
    assert(shuffleWriteMetrics.recordsWritten === records.length)
    assert(taskMetrics.diskBytesSpilled === 0)
    assert(taskMetrics.memoryBytesSpilled === 0)
  }

  test("only generate temp shuffle file for non-empty partition") {
    // Using exception to test whether only non-empty partition creates temp shuffle file,
    // because temp shuffle file will only be cleaned after calling stop(false) in the failure
    // case, so we could use it to validate the temp shuffle files.
    def records: Iterator[(Int, Int)] =
      Iterator((1, 1), (5, 5)) ++
        (0 until 100000).iterator.map { i =>
          if (i == 99990) {
            throw new SparkException("intentional failure")
          } else {
            (2, 2)
          }
        }

    val writer = new BypassMergeSortShuffleWriter[Int, Int](
      blockManager,
      shuffleHandle,
      0, // MapId
      conf,
      taskContext.taskMetrics().shuffleWriteMetrics,
      writeSupport
    )

    intercept[SparkException] {
      writer.write(records)
    }

    assert(temporaryFilesCreated.nonEmpty)
    // Only 3 temp shuffle files will be created
    assert(temporaryFilesCreated.count(_.exists()) === 3)

    writer.stop( /* success = */ false)
    assert(temporaryFilesCreated.count(_.exists()) === 0) // check that temporary files were deleted
  }

  test("cleanup of intermediate files after errors") {
    val writer = new BypassMergeSortShuffleWriter[Int, Int](
      blockManager,
      shuffleHandle,
      0, // MapId
      conf,
      taskContext.taskMetrics().shuffleWriteMetrics,
      writeSupport
    )
    intercept[SparkException] {
      writer.write((0 until 100000).iterator.map(i => {
        if (i == 99990) {
          throw new SparkException("Intentional failure")
        }
        (i, i)
      }))
    }
    assert(temporaryFilesCreated.nonEmpty)
    writer.stop( /* success = */ false)
    assert(temporaryFilesCreated.count(_.exists()) === 0)
  }
}<|MERGE_RESOLUTION|>--- conflicted
+++ resolved
@@ -110,8 +110,6 @@
       temporaryFilesCreated += file
       (blockId, file)
     })
-<<<<<<< HEAD
-
     val memoryManager = new TestMemoryManager(conf)
     val taskMemoryManager = new TaskMemoryManager(memoryManager, 0)
     when(taskContext.taskMemoryManager()).thenReturn(taskMemoryManager)
@@ -129,11 +127,6 @@
 
     writeSupport = new DefaultShuffleWriteSupport(
       conf, blockResolver, BlockManagerId("0", "localhost", 7090))
-=======
-    when(diskBlockManager.getFile(any[BlockId])).thenAnswer { (invocation: InvocationOnMock) =>
-      blockIdToFileMap(invocation.getArguments.head.asInstanceOf[BlockId])
-    }
->>>>>>> 2926890f
   }
 
   override def afterEach(): Unit = {
