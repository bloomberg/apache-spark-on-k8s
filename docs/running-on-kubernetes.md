---
layout: global
title: Running Spark on Kubernetes
---

Support for running on [Kubernetes](https://kubernetes.io/docs/whatisk8s/) is available in experimental status. The
feature set is currently limited and not well-tested. This should not be used in production environments.

## Prerequisites

* You must have a running Kubernetes cluster with access configured to it
using [kubectl](https://kubernetes.io/docs/user-guide/prereqs/). If you do not already have a working Kubernetes
cluster, you may setup a test cluster on your local machine using
[minikube](https://kubernetes.io/docs/getting-started-guides/minikube/).
  * We recommend that minikube be updated to the most recent version (0.19.0 at the time of this documentation), as some
  earlier versions may not start up the kubernetes cluster with all the necessary components.
* You must have appropriate permissions to create and list [pods](https://kubernetes.io/docs/user-guide/pods/),
[ConfigMaps](https://kubernetes.io/docs/tasks/configure-pod-container/configmap/) and
[secrets](https://kubernetes.io/docs/concepts/configuration/secret/) in your cluster. You can verify that
you can list these resources by running `kubectl get pods`, `kubectl get configmap`, and `kubectl get secrets` which
should give you a list of pods and configmaps (if any) respectively.
  * The service account or credentials used by the driver pods must have appropriate permissions
    as well for editing pod spec.
* You must have a spark distribution with Kubernetes support. This may be obtained from the
[release tarball](https://github.com/apache-spark-on-k8s/spark/releases) or by
[building Spark with Kubernetes support](../resource-managers/kubernetes/README.md#building-spark-with-kubernetes-support).

## Driver & Executor Images

Kubernetes requires users to supply images that can be deployed into containers within pods. The images are built to
be run in a container runtime environment that Kubernetes supports. Docker is a container runtime environment that is
frequently used with Kubernetes, so Spark provides some support for working with Docker to get started quickly.

If you wish to use pre-built docker images, you may use the images published in
[kubespark](https://hub.docker.com/u/kubespark/). The images are as follows:

<table class="table">
<tr><th>Component</th><th>Image</th></tr>
<tr>
  <td>Spark Driver Image</td>
  <td><code>kubespark/spark-driver:v2.2.0-kubernetes-0.3.0</code></td>
</tr>
<tr>
  <td>Spark Executor Image</td>
  <td><code>kubespark/spark-executor:v2.2.0-kubernetes-0.3.0</code></td>
</tr>
<tr>
  <td>Spark Initialization Image</td>
  <td><code>kubespark/spark-init:v2.2.0-kubernetes-0.3.0</code></td>
</tr>
</table>

You may also build these docker images from sources, or customize them as required. Spark distributions include the
Docker files for the base-image, driver, executor, and init-container at `dockerfiles/spark-base/Dockerfile`, `dockerfiles/driver/Dockerfile`,
`dockerfiles/executor/Dockerfile`, and `dockerfiles/init-container/Dockerfile` respectively. Use these Docker files to
build the Docker images, and then tag them with the registry that the images should be sent to. Finally, push the images
to the registry.

For example, if the registry host is `registry-host` and the registry is listening on port 5000:

    cd $SPARK_HOME
    docker build -t registry-host:5000/spark-base:latest -f dockerfiles/driver/spark-base .
    docker build -t registry-host:5000/spark-driver:latest -f dockerfiles/driver/Dockerfile .
    docker build -t registry-host:5000/spark-executor:latest -f dockerfiles/executor/Dockerfile .
    docker build -t registry-host:5000/spark-init:latest -f dockerfiles/init-container/Dockerfile .
    docker push registry-host:5000/spark-base:latest
    docker push registry-host:5000/spark-driver:latest
    docker push registry-host:5000/spark-executor:latest
    docker push registry-host:5000/spark-init:latest
    
Note that `spark-base` is the base image for the other images.  It must be built first before the other images, and then afterwards the other images can be built in any order.

## Submitting Applications to Kubernetes

Kubernetes applications can be executed via `spark-submit`. For example, to compute the value of pi, assuming the images
are set up as described above:

    bin/spark-submit \
      --deploy-mode cluster \
      --class org.apache.spark.examples.SparkPi \
      --master k8s://https://<k8s-apiserver-host>:<k8s-apiserver-port> \
      --kubernetes-namespace default \
      --conf spark.executor.instances=5 \
      --conf spark.app.name=spark-pi \
      --conf spark.kubernetes.driver.docker.image=kubespark/spark-driver:v2.2.0-kubernetes-0.3.0 \
      --conf spark.kubernetes.executor.docker.image=kubespark/spark-executor:v2.2.0-kubernetes-0.3.0 \
      --conf spark.kubernetes.initcontainer.docker.image=kubespark/spark-init:v2.2.0-kubernetes-0.3.0 \
      local:///opt/spark/examples/jars/spark_examples_2.11-2.2.0.jar

The Spark master, specified either via passing the `--master` command line argument to `spark-submit` or by setting
`spark.master` in the application's configuration, must be a URL with the format `k8s://<api_server_url>`. Prefixing the
master string with `k8s://` will cause the Spark application to launch on the Kubernetes cluster, with the API server
being contacted at `api_server_url`. If no HTTP protocol is specified in the URL, it defaults to `https`. For example,
setting the master to `k8s://example.com:443` is equivalent to setting it to `k8s://https://example.com:443`, but to
connect without TLS on a different port, the master would be set to `k8s://http://example.com:8443`.

If you have a Kubernetes cluster setup, one way to discover the apiserver URL is by executing `kubectl cluster-info`.

    > kubectl cluster-info
    Kubernetes master is running at http://127.0.0.1:8080

In the above example, the specific Kubernetes cluster can be used with spark submit by specifying
`--master k8s://http://127.0.0.1:8080` as an argument to spark-submit.

Note that applications can currently only be executed in cluster mode, where the driver and its executors are running on
the cluster.

Finally, notice that in the above example we specify a jar with a specific URI with a scheme of `local://`. This URI is
the location of the example jar that is already in the Docker image. Using dependencies that are on your machine's local
disk is discussed below.

When Kubernetes [RBAC](https://kubernetes.io/docs/admin/authorization/rbac/) is enabled,
the `default` service account used by the driver may not have appropriate pod `edit` permissions
for launching executor pods. We recommend to add another service account, say `spark`, with
the necessary privilege. For example:

    kubectl create serviceaccount spark
    kubectl create clusterrolebinding spark-edit --clusterrole edit  \
        --serviceaccount default:spark --namespace default

With this, one can add `--conf spark.kubernetes.authenticate.driver.serviceAccountName=spark` to
the spark-submit command line above to specify the service account to use.

## Dependency Management

Application dependencies that are being submitted from your machine need to be sent to a **resource staging server**
that the driver and executor can then communicate with to retrieve those dependencies. A YAML file denoting a minimal
set of Kubernetes resources that runs this service is located in the file `conf/kubernetes-resource-staging-server.yaml`.
This YAML file configures a Deployment with one pod running the resource staging server configured with a ConfigMap,
and exposes the server through a Service with a fixed NodePort. Deploying a resource staging server with the included
YAML file requires you to have permissions to create Deployments, Services, and ConfigMaps.

To run the resource staging server with default configurations, the Kubernetes resources can be created:

    kubectl create -f conf/kubernetes-resource-staging-server.yaml

and then you can compute the value of Pi as follows:

    bin/spark-submit \
      --deploy-mode cluster \
      --class org.apache.spark.examples.SparkPi \
      --master k8s://<k8s-apiserver-host>:<k8s-apiserver-port> \
      --kubernetes-namespace default \
      --conf spark.executor.instances=5 \
      --conf spark.app.name=spark-pi \
      --conf spark.kubernetes.driver.docker.image=kubespark/spark-driver:v2.2.0-kubernetes-0.3.0 \
      --conf spark.kubernetes.executor.docker.image=kubespark/spark-executor:v2.2.0-kubernetes-0.3.0 \
      --conf spark.kubernetes.initcontainer.docker.image=kubespark/spark-init:v2.2.0-kubernetes-0.3.0 \
      --conf spark.kubernetes.resourceStagingServer.uri=http://<address-of-any-cluster-node>:31000 \
      examples/jars/spark_examples_2.11-2.2.0.jar

The Docker image for the resource staging server may also be built from source, in a similar manner to the driver
and executor images. The Dockerfile is provided in `dockerfiles/resource-staging-server/Dockerfile`.

The provided YAML file specifically sets the NodePort to 31000 on the service's specification. If port 31000 is not
available on any of the nodes of your cluster, you should remove the NodePort field from the service's specification
and allow the Kubernetes cluster to determine the NodePort itself. Be sure to provide the correct port in the resource
staging server URI when submitting your application, in accordance to the NodePort chosen by the Kubernetes cluster.

### Dependency Management Without The Resource Staging Server

Note that this resource staging server is only required for submitting local dependencies. If your application's
dependencies are all hosted in remote locations like HDFS or http servers, they may be referred to by their appropriate
remote URIs. Also, application dependencies can be pre-mounted into custom-built Docker images. Those dependencies
can be added to the classpath by referencing them with `local://` URIs and/or setting the `SPARK_EXTRA_CLASSPATH`
environment variable in your Dockerfiles.

### Accessing Kubernetes Clusters

Spark-submit also supports submission through the
[local kubectl proxy](https://kubernetes.io/docs/user-guide/accessing-the-cluster/#using-kubectl-proxy). One can use the
authenticating proxy to communicate with the api server directly without passing credentials to spark-submit.

The local proxy can be started by running:

    kubectl proxy

If our local proxy were listening on port 8001, we would have our submission looking like the following:

    bin/spark-submit \
      --deploy-mode cluster \
      --class org.apache.spark.examples.SparkPi \
      --master k8s://http://127.0.0.1:8001 \
      --kubernetes-namespace default \
      --conf spark.executor.instances=5 \
      --conf spark.app.name=spark-pi \
      --conf spark.kubernetes.driver.docker.image=kubespark/spark-driver:v2.2.0-kubernetes-0.3.0 \
      --conf spark.kubernetes.executor.docker.image=kubespark/spark-executor:v2.2.0-kubernetes-0.3.0 \
      --conf spark.kubernetes.initcontainer.docker.image=kubespark/spark-init:v2.2.0-kubernetes-0.3.0 \
      local:///opt/spark/examples/jars/spark_examples_2.11-2.2.0.jar

Communication between Spark and Kubernetes clusters is performed using the fabric8 kubernetes-client library.
The above mechanism using `kubectl proxy` can be used when we have authentication providers that the fabric8
kubernetes-client library does not support. Authentication using X509 Client Certs and OAuth tokens
is currently supported.

### Running PySpark

Running PySpark on Kubernetes leverages the same spark-submit logic when launching on Yarn and Mesos. 
Python files can be distributed by including, in the conf, `--py-files` 

Below is an example submission: 


```
    bin/spark-submit \
      --deploy-mode cluster \
      --master k8s://http://127.0.0.1:8001 \
      --kubernetes-namespace default \
      --conf spark.executor.memory=500m \
      --conf spark.driver.memory=1G \
      --conf spark.driver.cores=1 \
      --conf spark.executor.cores=1 \
      --conf spark.executor.instances=1 \
      --conf spark.app.name=spark-pi \
      --conf spark.kubernetes.driver.docker.image=spark-driver-py:latest \
      --conf spark.kubernetes.executor.docker.image=spark-executor-py:latest \
      --conf spark.kubernetes.initcontainer.docker.image=spark-init:latest \
      --py-files local:///opt/spark/examples/src/main/python/sort.py \
      local:///opt/spark/examples/src/main/python/pi.py 100
```

## Dynamic Executor Scaling

Spark on Kubernetes supports Dynamic Allocation with cluster mode. This mode requires running
an external shuffle service. This is typically a [daemonset](https://kubernetes.io/docs/concepts/workloads/controllers/daemonset/)
with a provisioned [hostpath](https://kubernetes.io/docs/concepts/storage/volumes/#hostpath) volume.
This shuffle service may be shared by executors belonging to different SparkJobs. Using Spark with dynamic allocation
on Kubernetes assumes that a cluster administrator has set up one or more shuffle-service daemonsets in the cluster.

A sample configuration file is provided in `conf/kubernetes-shuffle-service.yaml` which can be customized as needed
for a particular cluster. It is important to note that `spec.template.metadata.labels` are setup appropriately for the shuffle
service because there may be multiple shuffle service instances running in a cluster. The labels give Spark applications
a way to target a particular shuffle service.

For example, if the shuffle service we want to use is in the default namespace, and
has pods with labels `app=spark-shuffle-service` and `spark-version=2.2.0`, we can
use those tags to target that particular shuffle service at job launch time. In order to run a job with dynamic allocation enabled,
the command may then look like the following:

    bin/spark-submit \
      --deploy-mode cluster \
      --class org.apache.spark.examples.GroupByTest \
      --master k8s://<k8s-master>:<port> \
      --kubernetes-namespace default \
      --conf spark.app.name=group-by-test \
      --conf spark.kubernetes.driver.docker.image=kubespark/spark-driver:latest \
      --conf spark.kubernetes.executor.docker.image=kubespark/spark-executor:latest \
      --conf spark.dynamicAllocation.enabled=true \
      --conf spark.shuffle.service.enabled=true \
      --conf spark.kubernetes.shuffle.namespace=default \
      --conf spark.kubernetes.shuffle.labels="app=spark-shuffle-service,spark-version=2.2.0" \
      local:///opt/spark/examples/jars/spark_examples_2.11-2.2.0.jar 10 400000 2

## Advanced

### Securing the Resource Staging Server with TLS

The default configuration of the resource staging server is not secured with TLS. It is highly recommended to configure
this to protect the secrets and jars/files being submitted through the staging server.

The YAML file in `conf/kubernetes-resource-staging-server.yaml` includes a ConfigMap resource that holds the resource
staging server's configuration. The properties can be adjusted here to make the resource staging server listen over TLS.
Refer to the [security](security.html) page for the available settings related to TLS. The namespace for the
resource staging server is `kubernetes.resourceStagingServer`, so for example the path to the server's keyStore would
be set by `spark.ssl.kubernetes.resourceStagingServer.keyStore`.

In addition to the settings specified by the previously linked security page, the resource staging server supports the
following additional configurations:

<table class="table">
<tr><th>Property Name</th><th>Default</th><th>Meaning</th></tr>
<tr>
  <td><code>spark.ssl.kubernetes.resourceStagingServer.keyPem</code></td>
  <td>(none)</td>
  <td>
    Private key file encoded in PEM format that the resource staging server uses to secure connections over TLS. If this
    is specified, the associated public key file must be specified in
    <code>spark.ssl.kubernetes.resourceStagingServer.serverCertPem</code>. PEM files and a keyStore file (set by
    <code>spark.ssl.kubernetes.resourceStagingServer.keyStore</code>) cannot both be specified at the same time.
  </td>
</tr>
<tr>
  <td><code>spark.ssl.kubernetes.resourceStagingServer.serverCertPem</code></td>
  <td>(none)</td>
  <td>
    Certificate file encoded in PEM format that the resource staging server uses to secure connections over TLS. If this
    is specified, the associated private key file must be specified in
    <code>spark.ssl.kubernetes.resourceStagingServer.keyPem</code>. PEM files and a keyStore file (set by
    <code>spark.ssl.kubernetes.resourceStagingServer.keyStore</code>) cannot both be specified at the same time.
  </td>
</tr>
<tr>
  <td><code>spark.ssl.kubernetes.resourceStagingServer.keyStorePasswordFile</code></td>
  <td>(none)</td>
  <td>
    Provides the KeyStore password through a file in the container instead of a static value. This is useful if the
    keyStore's password is to be mounted into the container with a secret.
  </td>
</tr>
<tr>
  <td><code>spark.ssl.kubernetes.resourceStagingServer.keyPasswordFile</code></td>
  <td>(none)</td>
  <td>
    Provides the keyStore's key password using a file in the container instead of a static value. This is useful if the
    keyStore's key password is to be mounted into the container with a secret.
  </td>
</tr>
</table>

Note that while the properties can be set in the ConfigMap, you will still need to consider the means of mounting the
appropriate secret files into the resource staging server's container. A common mechanism that is used for this is
to use [Kubernetes secrets](https://kubernetes.io/docs/concepts/configuration/secret/) that are mounted as secret
volumes. Refer to the appropriate Kubernetes documentation for guidance and adjust the resource staging server's
specification in the provided YAML file accordingly.

Finally, when you submit your application, you must specify either a trustStore or a PEM-encoded certificate file to
communicate with the resource staging server over TLS. The trustStore can be set with
`spark.ssl.kubernetes.resourceStagingServer.trustStore`, or a certificate file can be set with
`spark.ssl.kubernetes.resourceStagingServer.clientCertPem`. For example, our SparkPi example now looks like this:

    bin/spark-submit \
      --deploy-mode cluster \
      --class org.apache.spark.examples.SparkPi \
      --master k8s://https://<k8s-apiserver-host>:<k8s-apiserver-port> \
      --kubernetes-namespace default \
      --conf spark.executor.instances=5 \
      --conf spark.app.name=spark-pi \
      --conf spark.kubernetes.driver.docker.image=kubespark/spark-driver:v2.2.0-kubernetes-0.3.0 \
      --conf spark.kubernetes.executor.docker.image=kubespark/spark-executor:v2.2.0-kubernetes-0.3.0 \
      --conf spark.kubernetes.initcontainer.docker.image=kubespark/spark-init:v2.2.0-kubernetes-0.3.0 \
      --conf spark.kubernetes.resourceStagingServer.uri=https://<address-of-any-cluster-node>:31000 \
      --conf spark.ssl.kubernetes.resourceStagingServer.enabled=true \
      --conf spark.ssl.kubernetes.resourceStagingServer.clientCertPem=/home/myuser/cert.pem \
      examples/jars/spark_examples_2.11-2.2.0.jar

### Spark Properties

Below are some other common properties that are specific to Kubernetes. Most of the other configurations are the same
from the other deployment modes. See the [configuration page](configuration.html) for more information on those.

<table class="table">
<tr><th>Property Name</th><th>Default</th><th>Meaning</th></tr>
<tr>
  <td><code>spark.kubernetes.namespace</code></td>
  <td><code>default</code></td>
  <td>
    The namespace that will be used for running the driver and executor pods. When using
    <code>spark-submit</code> in cluster mode, this can also be passed to <code>spark-submit</code> via the
    <code>--kubernetes-namespace</code> command line argument.
  </td>
</tr>
<tr>
  <td><code>spark.kubernetes.driver.docker.image</code></td>
  <td><code>spark-driver:2.2.0</code></td>
  <td>
    Docker image to use for the driver. Specify this using the standard
    <a href="https://docs.docker.com/engine/reference/commandline/tag/">Docker tag</a> format.
  </td>
</tr>
<tr>
  <td><code>spark.kubernetes.executor.docker.image</code></td>
  <td><code>spark-executor:2.2.0</code></td>
  <td>
    Docker image to use for the executors. Specify this using the standard
    <a href="https://docs.docker.com/engine/reference/commandline/tag/">Docker tag</a> format.
  </td>
</tr>
<tr>
  <td><code>spark.kubernetes.initcontainer.docker.image</code></td>
  <td><code>spark-init:2.2.0</code></td>
  <td>
    Docker image to use for the init-container that is run before the driver and executor containers. Specify this using
    the standard <a href="https://docs.docker.com/engine/reference/commandline/tag/">Docker tag</a> format. The
    init-container is responsible for fetching application dependencies from both remote locations like HDFS or S3,
    and from the resource staging server, if applicable.
  </td>
</tr>
<tr>
  <td><code>spark.kubernetes.shuffle.namespace</code></td>
  <td><code>default</code></td>
  <td>
    Namespace in which the shuffle service pods are present. The shuffle service must be
    created in the cluster prior to attempts to use it.
  </td>
</tr>
<tr>
  <td><code>spark.kubernetes.shuffle.labels</code></td>
  <td>(none)</td>
  <td>
    Labels that will be used to look up shuffle service pods. This should be a comma-separated list of label key-value pairs,
    where each label is in the format <code>key=value</code>. The labels chosen must be such that
    they match exactly one shuffle service pod on each node that executors are launched.
  </td>
</tr>
<tr>
  <td><code>spark.kubernetes.allocation.batch.size</code></td>
  <td><code>5</code></td>
  <td>
    Number of pods to launch at once in each round of executor pod allocation.
  </td>
</tr>
<tr>
  <td><code>spark.kubernetes.allocation.batch.delay</code></td>
  <td><code>1</code></td>
  <td>
    Number of seconds to wait between each round of executor pod allocation.
  </td>
</tr>
<tr>
  <td><code>spark.kubernetes.authenticate.submission.caCertFile</code></td>
  <td>(none)</td>
  <td>
    Path to the CA cert file for connecting to the Kubernetes API server over TLS when starting the driver. This file
    must be located on the submitting machine's disk. Specify this as a path as opposed to a URI (i.e. do not provide
    a scheme).
  </td>
</tr>
<tr>
  <td><code>spark.kubernetes.authenticate.submission.clientKeyFile</code></td>
  <td>(none)</td>
  <td>
    Path to the client key file for authenticating against the Kubernetes API server when starting the driver. This file
    must be located on the submitting machine's disk. Specify this as a path as opposed to a URI (i.e. do not provide
    a scheme).
  </td>
</tr>
<tr>
  <td><code>spark.kubernetes.authenticate.submission.clientCertFile</code></td>
  <td>(none)</td>
  <td>
    Path to the client cert file for authenticating against the Kubernetes API server when starting the driver. This
    file must be located on the submitting machine's disk. Specify this as a path as opposed to a URI (i.e. do not
    provide a scheme).
  </td>
</tr>
<tr>
  <td><code>spark.kubernetes.authenticate.submission.oauthToken</code></td>
  <td>(none)</td>
  <td>
    OAuth token to use when authenticating against the Kubernetes API server when starting the driver. Note
    that unlike the other authentication options, this is expected to be the exact string value of the token to use for
    the authentication.
  </td>
</tr>
<tr>
  <td><code>spark.kubernetes.authenticate.driver.caCertFile</code></td>
  <td>(none)</td>
  <td>
    Path to the CA cert file for connecting to the Kubernetes API server over TLS from the driver pod when requesting
    executors. This file must be located on the submitting machine's disk, and will be uploaded to the driver pod.
    Specify this as a path as opposed to a URI (i.e. do not provide a scheme).
  </td>
</tr>
<tr>
  <td><code>spark.kubernetes.authenticate.driver.clientKeyFile</code></td>
  <td>(none)</td>
  <td>
    Path to the client key file for authenticating against the Kubernetes API server from the driver pod when requesting
    executors. This file must be located on the submitting machine's disk, and will be uploaded to the driver pod.
    Specify this as a path as opposed to a URI (i.e. do not provide a scheme). If this is specified, it is highly
    recommended to set up TLS for the driver submission server, as this value is sensitive information that would be
    passed to the driver pod in plaintext otherwise.
  </td>
</tr>
<tr>
  <td><code>spark.kubernetes.authenticate.driver.clientCertFile</code></td>
  <td>(none)</td>
  <td>
    Path to the client cert file for authenticating against the Kubernetes API server from the driver pod when
    requesting executors. This file must be located on the submitting machine's disk, and will be uploaded to the
    driver pod. Specify this as a path as opposed to a URI (i.e. do not provide a scheme).
  </td>
</tr>
<tr>
  <td><code>spark.kubernetes.authenticate.driver.oauthToken</code></td>
  <td>(none)</td>
  <td>
    OAuth token to use when authenticating against the against the Kubernetes API server from the driver pod when
    requesting executors. Note that unlike the other authentication options, this must be the exact string value of
    the token to use for the authentication. This token value is uploaded to the driver pod. If this is specified, it is
    highly recommended to set up TLS for the driver submission server, as this value is sensitive information that would
    be passed to the driver pod in plaintext otherwise.
  </td>
</tr>
<tr>
  <td><code>spark.kubernetes.authenticate.driver.serviceAccountName</code></td>
  <td><code>default</code></td>
  <td>
    Service account that is used when running the driver pod. The driver pod uses this service account when requesting
    executor pods from the API server. Note that this cannot be specified alongside a CA cert file, client key file,
    client cert file, and/or OAuth token.
  </td>
</tr>
<tr>
  <td><code>spark.kubernetes.authenticate.resourceStagingServer.caCertFile</code></td>
  <td>(none)</td>
  <td>
    Path to the CA cert file for connecting to the Kubernetes API server over TLS from the resource staging server when
    it monitors objects in determining when to clean up resource bundles.
  </td>
</tr>
<tr>
  <td><code>spark.kubernetes.authenticate.resourceStagingServer.clientKeyFile</code></td>
  <td>(none)</td>
  <td>
    Path to the client key file for authenticating against the Kubernetes API server from the resource staging server
    when it monitors objects in determining when to clean up resource bundles. The resource staging server must have
    credentials that allow it to view API objects in any namespace.
  </td>
</tr>
<tr>
  <td><code>spark.kubernetes.authenticate.resourceStagingServer.clientCertFile</code></td>
  <td>(none)</td>
  <td>
    Path to the client cert file for authenticating against the Kubernetes API server from the resource staging server
    when it monitors objects in determining when to clean up resource bundles. The resource staging server must have
    credentials that allow it to view API objects in any namespace.
  </td>
</tr>
<tr>
  <td><code>spark.kubernetes.authenticate.resourceStagingServer.oauthToken</code></td>
  <td>(none)</td>
  <td>
    OAuth token value for authenticating against the Kubernetes API server from the resource staging server
    when it monitors objects in determining when to clean up resource bundles. The resource staging server must have
    credentials that allow it to view API objects in any namespace. Note that this cannot be set at the same time as
    <code>spark.kubernetes.authenticate.resourceStagingServer.oauthTokenFile</code>.
  </td>
</tr>
<tr>
  <td><code>spark.kubernetes.authenticate.resourceStagingServer.oauthTokenFile</code></td>
  <td>(none)</td>
  <td>
    File containing the OAuth token to use when authenticating against the against the Kubernetes API server from the
    resource staging server, when it monitors objects in determining when to clean up resource bundles. The resource
    staging server must have credentials that allow it to view API objects in any namespace. Note that this cannot be
    set at the same time as <code>spark.kubernetes.authenticate.resourceStagingServer.oauthToken</code>.
  </td>
</tr>
<tr>
  <td><code>spark.kubernetes.authenticate.resourceStagingServer.useServiceAccountCredentials</code></td>
  <td>true</td>
  <td>
    Whether or not to use a service account token and a service account CA certificate when the resource staging server
    authenticates to Kubernetes. If this is set, interactions with Kubernetes will authenticate using a token located at
    <code>/var/run/secrets/kubernetes.io/serviceaccount/token</code> and the CA certificate located at
    <code>/var/run/secrets/kubernetes.io/serviceaccount/ca.crt</code>. Note that if
    <code>spark.kubernetes.authenticate.resourceStagingServer.oauthTokenFile</code> is set, it takes precedence
    over the usage of the service account token file. Also, if
    <code>spark.kubernetes.authenticate.resourceStagingServer.caCertFile</code> is set, it takes precedence over using
    the service account's CA certificate file. This generally should be set to true (the default value) when the
    resource staging server is deployed as a Kubernetes pod, but should be set to false if the resource staging server
    is deployed by other means (i.e. when running the staging server process outside of Kubernetes). The resource
    staging server must have credentials that allow it to view API objects in any namespace.
  </td>
</tr>
<tr>
  <td><code>spark.kubernetes.executor.memoryOverhead</code></td>
  <td>executorMemory * 0.10, with minimum of 384</td>
  <td>
    The amount of off-heap memory (in megabytes) to be allocated per executor. This is memory that accounts for things
    like VM overheads, interned strings, other native overheads, etc. This tends to grow with the executor size
    (typically 6-10%).
  </td>
</tr>
<tr>
  <td><code>spark.kubernetes.driver.label.[labelKey]</code></td>
  <td>(none)</td>
  <td>
    Adds a label to the driver pod, with key <code>labelKey</code> and the value as the configuration's value. For
    example, setting <code>spark.kubernetes.driver.label.identifier</code> to <code>myIdentifier</code> will result in
    the driver pod having a label with key <code>identifier</code> and value <code>myIdentifier</code>. Multiple labels
    can be added by setting multiple configurations with this prefix.
  </td>
</tr>
<tr>
  <td><code>spark.kubernetes.driver.annotation.[annotationKey]</code></td>
  <td>(none)</td>
  <td>
    Adds an annotation to the driver pod, with key <code>annotationKey</code> and the value as the configuration's
    value. For example, setting <code>spark.kubernetes.driver.annotation.identifier</code> to <code>myIdentifier</code>
    will result in the driver pod having an annotation with key <code>identifier</code> and value
    <code>myIdentifier</code>. Multiple annotations can be added by setting multiple configurations with this prefix.
  </td>
</tr>
<tr>
  <td><code>spark.kubernetes.executor.label.[labelKey]</code></td>
  <td>(none)</td>
  <td>
    Adds a label to all executor pods, with key <code>labelKey</code> and the value as the configuration's value. For
    example, setting <code>spark.kubernetes.executor.label.identifier</code> to <code>myIdentifier</code> will result in
    the executor pods having a label with key <code>identifier</code> and value <code>myIdentifier</code>. Multiple
    labels can be added by setting multiple configurations with this prefix.
  </td>
</tr>
<tr>
  <td><code>spark.kubernetes.executor.annotation.[annotationKey]</code></td>
  <td>(none)</td>
  <td>
    Adds an annotation to the executor pods, with key <code>annotationKey</code> and the value as the configuration's
    value. For example, setting <code>spark.kubernetes.executor.annotation.identifier</code> to <code>myIdentifier</code>
    will result in the executor pods having an annotation with key <code>identifier</code> and value
    <code>myIdentifier</code>. Multiple annotations can be added by setting multiple configurations with this prefix.
  </td>
</tr>
<tr>
  <td><code>spark.kubernetes.driver.labels</code></td>
  <td>(none)</td>
  <td>
    <i>Deprecated.</i> Use <code>spark.kubernetes.driver.label.<labelKey></code> instead which supports <code>=</code>
    and <code>,</code> characters in label values.
    Custom labels that will be added to the driver pod. This should be a comma-separated list of label key-value pairs,
    where each label is in the format <code>key=value</code>. Note that Spark also adds its own labels to the driver pod
    for bookkeeping purposes.
  </td>
</tr>
<tr>
  <td><code>spark.kubernetes.driver.annotations</code></td>
  <td>(none)</td>
  <td>
    <i>Deprecated.</i> Use <code>spark.kubernetes.driver.annotation.<annotationKey></code> instead which supports
    <code>=</code> and <code>,</code> characters in annotation values.
    Custom annotations that will be added to the driver pod. This should be a comma-separated list of label key-value
    pairs, where each annotation is in the format <code>key=value</code>.
  </td>
</tr>
<tr>
  <td><code>spark.kubernetes.executor.labels</code></td>
  <td>(none)</td>
  <td>
    <i>Deprecated.</i> Use <code>spark.kubernetes.executor.label.<labelKey></code> instead which supports
    <code>=</code> and <code>,</code> characters in label values.
    Custom labels that will be added to the executor pods. This should be a comma-separated list of label key-value
    pairs, where each label is in the format <code>key=value</code>. Note that Spark also adds its own labels to the
    executor pods for bookkeeping purposes.
  </td>
</tr>
<tr>
  <td><code>spark.kubernetes.executor.annotations</code></td>
  <td>(none)</td>
  <td>
    <i>Deprecated.</i> Use <code>spark.kubernetes.executor.annotation.<annotationKey></code> instead which supports
    <code>=</code> and <code>,</code> characters in annotation values.
    Custom annotations that will be added to the executor pods. This should be a comma-separated list of annotation
    key-value pairs, where each annotation is in the format <code>key=value</code>.
  </td>
</tr>
<tr>
  <td><code>spark.kubernetes.driver.pod.name</code></td>
  <td>(none)</td>
  <td>
    Name of the driver pod. If not set, the driver pod name is set to "spark.app.name" suffixed by the current timestamp
    to avoid name conflicts.
  </td>
</tr>
<tr>
  <td><code>spark.kubernetes.submission.waitAppCompletion</code></td>
  <td><code>true</code></td>
  <td>
    In cluster mode, whether to wait for the application to finish before exiting the launcher process.  When changed to
    false, the launcher has a "fire-and-forget" behavior when launching the Spark job.
  </td>
</tr>
<tr>
  <td><code>spark.kubernetes.resourceStagingServer.port</code></td>
  <td><code>10000</code></td>
  <td>
    Port for the resource staging server to listen on when it is deployed.
  </td>
</tr>
<tr>
  <td><code>spark.kubernetes.resourceStagingServer.uri</code></td>
  <td>(none)</td>
  <td>
    URI of the resource staging server that Spark should use to distribute the application's local dependencies. Note
    that by default, this URI must be reachable by both the submitting machine and the pods running in the cluster. If
    one URI is not simultaneously reachable both by the submitter and the driver/executor pods, configure the pods to
    access the staging server at a different URI by setting
    <code>spark.kubernetes.resourceStagingServer.internal.uri</code> as discussed below.
  </td>
</tr>
<tr>
  <td><code>spark.kubernetes.resourceStagingServer.internal.uri</code></td>
  <td>Value of <code>spark.kubernetes.resourceStagingServer.uri</code></td>
  <td>
    URI of the resource staging server to communicate with when init-containers bootstrap the driver and executor pods
    with submitted local dependencies. Note that this URI must by the pods running in the cluster. This is useful to
    set if the resource staging server has a separate "internal" URI that must be accessed by components running in the
    cluster.
  </td>
</tr>
<tr>
  <td><code>spark.ssl.kubernetes.resourceStagingServer.internal.trustStore</code></td>
  <td>Value of <code>spark.ssl.kubernetes.resourceStagingServer.trustStore</code></td>
  <td>
    Location of the trustStore file to use when communicating with the resource staging server over TLS, as
    init-containers bootstrap the driver and executor pods with submitted local dependencies. This can be a URI with a
    scheme of <code>local://</code>, which denotes that the file is pre-mounted on the pod's disk. A uri without a
    scheme or a scheme of <code>file://</code> will result in this file being mounted from the submitting machine's
    disk as a secret into the init-containers.
  </td>
</tr>
<tr>
  <td><code>spark.ssl.kubernetes.resourceStagingServer.internal.trustStorePassword</code></td>
  <td>Value of <code><code>spark.ssl.kubernetes.resourceStagingServer.trustStorePassword</code></td>
  <td>
    Password of the trustStore file that is used when communicating with the resource staging server over TLS, as
    init-containers bootstrap the driver and executor pods with submitted local dependencies.
  </td>
</tr>
<tr>
  <td><code>spark.ssl.kubernetes.resourceStagingServer.internal.trustStoreType</code></td>
  <td>Value of <code><code>spark.ssl.kubernetes.resourceStagingServer.trustStoreType</code></td>
  <td>
    Type of the trustStore file that is used when communicating with the resource staging server over TLS, when
    init-containers bootstrap the driver and executor pods with submitted local dependencies.
  </td>
</tr>
<tr>
  <td><code>spark.ssl.kubernetes.resourceStagingServer.internal.clientCertPem</code></td>
  <td>Value of <code>spark.ssl.kubernetes.resourceStagingServer.clientCertPem</code></td>
  <td>
    Location of the certificate file to use when communicating with the resource staging server over TLS, as
    init-containers bootstrap the driver and executor pods with submitted local dependencies. This can be a URI with a
    scheme of <code>local://</code>, which denotes that the file is pre-mounted on the pod's disk. A uri without a
    scheme or a scheme of <code>file://</code> will result in this file being mounted from the submitting machine's
    disk as a secret into the init-containers.
  </td>
</tr>
<tr>
  <td><code>spark.kubernetes.mountdependencies.jarsDownloadDir</code></td>
  <td><code>/var/spark-data/spark-jars</code></td>
  <td>
    Location to download jars to in the driver and executors. This will be mounted as an empty directory volume
    into the driver and executor containers.
  </td>
</tr>
<tr>
  <td><code>spark.kubernetes.mountdependencies.filesDownloadDir</code></td>
  <td><code>/var/spark-data/spark-files</code></td>
  <td>
    Location to download files to in the driver and executors. This will be mounted as an empty directory volume
    into the driver and executor containers.
  </td>
</tr>
<tr>
  <td><code>spark.kubernetes.report.interval</code></td>
  <td><code>1s</code></td>
  <td>
    Interval between reports of the current Spark job status in cluster mode.
  </td>
</tr>
<tr>
  <td><code>spark.kubernetes.docker.image.pullPolicy</code></td>
  <td><code>IfNotPresent</code></td>
  <td>
    Docker image pull policy used when pulling Docker images with Kubernetes.
  </td>
</tr>
<tr>
  <td><code>spark.kubernetes.driver.limit.cores</code></td>
  <td>(none)</td>
  <td>
    Specify the hard cpu limit for the driver pod
  </td>
</tr>
<tr>
  <td><code>spark.kubernetes.executor.limit.cores</code></td>
  <td>(none)</td>
  <td>
    Specify the hard cpu limit for a single executor pod
  </td>
</tr>
<tr>
  <td><code>spark.kubernetes.node.selector.[labelKey]</code></td> 
  <td>(none)</td>
  <td>
    Adds to the node selector of the driver pod and executor pods, with key <code>labelKey</code> and the value as the 
    configuration's value. For example, setting <code>spark.kubernetes.node.selector.identifier</code> to <code>myIdentifier</code>
    will result in the driver pod and executors having a node selector with key <code>identifier</code> and value 
    <code>myIdentifier</code>. Multiple node selector keys can be added by setting multiple configurations with this prefix.
  </td>
</tr>
<tr>
<<<<<<< HEAD
  <td><code>spark.kubernetes.kerberos.enabled</code></td> 
  <td>false</td>
  <td>
    Specify whether your job is a job that will require a Kerberos Authorization to access HDFS. By default, we
    will assume that you will not require secure HDFS access. 
  </td>
</tr>
<tr>
  <td><code>spark.kubernetes.kerberos.keytab</code></td> 
  <td>(none)</td>
  <td>
    Assuming you have set <code>spark.kubernetes.kerberos.enabled</code> to be true. This will let you specify 
    the location of your Kerberos keytab to be used in order to access Secure HDFS. This is optional as you 
    may login by running <code>kinit</code> before running the spark-submit, and the submission client
    will look within your local TGT cache to resolve this. 
  </td>
</tr>
<tr>
  <td><code>spark.kubernetes.kerberos.principal</code></td> 
  <td>(none)</td>
  <td>
    Assuming you have set <code>spark.kubernetes.kerberos.enabled</code> to be true. This will let you specify 
    your Kerberos principal that you wish to use to access Secure HDFS. This is optional as you 
    may login by running <code>kinit</code> before running the spark-submit, and the submission client
    will look within your local TGT cache to resolve this. 
  </td>
</tr>
<tr>
  <td><code>spark.kubernetes.kerberos.tokensecret.name</code></td> 
  <td>(none)</td>
  <td>
    Assuming you have set <code>spark.kubernetes.kerberos.enabled</code> to be true. This will let you specify 
    the name of the secret where your existing delegation token data is stored. You must also specify the 
    label <code>spark.kubernetes.kerberos.tokensecret.name</code> where your data is stored on the secret. 
  </td>
</tr>
<tr>
  <td><code>spark.kubernetes.kerberos.tokensecret.label</code></td> 
  <td>spark.kubernetes.kerberos.dt.label</td>
  <td>
    Assuming you have set <code>spark.kubernetes.kerberos.enabled</code> to be true. This will let you specify 
    the label within the pre-specified secret where the data of your existing delegation token data is stored. 
    We have a default value of <code>spark.kubernetes.kerberos.dt.label</code> should you not include it. But
    you should always include this if you are proposing a pre-existing secret contain the delegation token data.
=======
  <td><code>spark.executorEnv.[EnvironmentVariableName]</code></td> 
  <td>(none)</td>
  <td>
    Add the environment variable specified by <code>EnvironmentVariableName</code> to
    the Executor process. The user can specify multiple of these to set multiple environment variables.
  </td>
</tr>
<tr>
  <td><code>spark.kubernetes.driverEnv.[EnvironmentVariableName]</code></td> 
  <td>(none)</td>
  <td>
    Add the environment variable specified by <code>EnvironmentVariableName</code> to
    the Driver process. The user can specify multiple of these to set multiple environment variables.
>>>>>>> 5c29bf86
  </td>
</tr>
</table>


## Current Limitations

Running Spark on Kubernetes is currently an experimental feature. Some restrictions on the current implementation that
should be lifted in the future include:
* Applications can only run in cluster mode.
* Only Scala and Java applications can be run.<|MERGE_RESOLUTION|>--- conflicted
+++ resolved
@@ -783,7 +783,6 @@
   </td>
 </tr>
 <tr>
-<<<<<<< HEAD
   <td><code>spark.kubernetes.kerberos.enabled</code></td> 
   <td>false</td>
   <td>
@@ -828,7 +827,6 @@
     the label within the pre-specified secret where the data of your existing delegation token data is stored. 
     We have a default value of <code>spark.kubernetes.kerberos.dt.label</code> should you not include it. But
     you should always include this if you are proposing a pre-existing secret contain the delegation token data.
-=======
   <td><code>spark.executorEnv.[EnvironmentVariableName]</code></td> 
   <td>(none)</td>
   <td>
@@ -842,7 +840,6 @@
   <td>
     Add the environment variable specified by <code>EnvironmentVariableName</code> to
     the Driver process. The user can specify multiple of these to set multiple environment variables.
->>>>>>> 5c29bf86
   </td>
 </tr>
 </table>
