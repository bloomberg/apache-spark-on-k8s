--- conflicted
+++ resolved
@@ -81,7 +81,7 @@
     org.apache.spark.internal.config.DRIVER_JAVA_OPTIONS)
   private val isKerberosEnabled = submissionSparkConf.get(KUBERNETES_KERBEROS_SUPPORT)
   private val maybeSimpleAuthentication =
-    if (isKerberosEnabled) s" -D$HADOOP_SECURITY_AUTHENTICATION=simple" else ""
+    if (isKerberosEnabled) s"-D$HADOOP_SECURITY_AUTHENTICATION=simple" else ""
 
    /**
     * Run command that initalizes a DriverSpec that will be updated after each
@@ -96,29 +96,20 @@
       currentDriverSpec = nextStep.configureDriver(currentDriverSpec)
     }
     val resolvedDriverJavaOpts = currentDriverSpec
-<<<<<<< HEAD
-      .driverSparkConf
-      // We don't need this anymore since we just set the JVM options on the environment
-      .remove(org.apache.spark.internal.config.DRIVER_JAVA_OPTIONS)
-      .getAll
-      .map {
-        case (confKey, confValue) => s"-D$confKey=$confValue"
-      }.mkString(" ") + driverJavaOptions.map(" " + _).getOrElse("") + maybeSimpleAuthentication
-=======
         .driverSparkConf
         // We don't need this anymore since we just set the JVM options on the environment
         .remove(org.apache.spark.internal.config.DRIVER_JAVA_OPTIONS)
         .getAll
         .map {
           case (confKey, confValue) => s"-D$confKey=$confValue"
-        } ++ driverJavaOptions.map(Utils.splitCommandString).getOrElse(Seq.empty)
+        } ++ driverJavaOptions.map(Utils.splitCommandString).getOrElse(Seq.empty) :+
+        maybeSimpleAuthentication
     val driverJavaOptsEnvs: Seq[EnvVar] = resolvedDriverJavaOpts.zipWithIndex.map {
       case (option, index) => new EnvVarBuilder()
           .withName(s"$ENV_JAVA_OPT_PREFIX$index")
           .withValue(option)
           .build()
     }
->>>>>>> 5c29bf86
     val resolvedDriverContainer = new ContainerBuilder(currentDriverSpec.driverContainer)
       .addAllToEnv(driverJavaOptsEnvs.asJava)
       .build()
